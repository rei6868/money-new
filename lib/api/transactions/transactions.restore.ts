import { Buffer } from 'node:buffer';

import { getTransactionMeta } from './transactions.meta';
import {
  type TransactionRestorePayload,
<<<<<<< HEAD
=======
  type TransactionSortRequest,
>>>>>>> 23d3e818
  type TransactionSortState,
  type TransactionTableState,
  type TransactionsTableRequest,
} from './transactions.types';

const RESTORE_VERSION = 1;

const SORT_DIRECTIONS = new Set<TransactionSortState['direction']>(['asc', 'desc']);

function getAvailableColumnIds(): Set<string> {
  const meta = getTransactionMeta();
  return new Set(meta.availableColumns.map((column) => column.id));
}

function getDefaultSort(): TransactionSortState {
  const meta = getTransactionMeta();
  const preferredColumn = meta.availableColumns.find((column) => column.id === 'date');
  const fallbackColumn = preferredColumn ?? meta.availableColumns[0];
  const columnId = fallbackColumn?.id ?? 'date';
  return { columnId, direction: 'desc' };
}

function sanitizeSort(sort: TransactionSortRequest | Partial<TransactionSortState> | null | undefined): TransactionSortState {
  const availableColumns = getAvailableColumnIds();
  const defaults = getDefaultSort();

  const requestedColumnId = typeof sort?.columnId === 'string' && availableColumns.has(sort.columnId)
    ? sort.columnId
    : defaults.columnId;
  const requestedDirection = sort?.direction && SORT_DIRECTIONS.has(sort.direction)
    ? sort.direction
    : defaults.direction;

  return { columnId: requestedColumnId, direction: requestedDirection };
}

function sanitizePagination(page?: number, pageSize?: number): { page: number; pageSize: number } {
  const meta = getTransactionMeta();
  const defaultPageSize = meta.pagination.defaultPageSize;
  const maxPageSize = meta.pagination.maxPageSize;
  const safePage = Number.isFinite(page) && page && page > 0 ? Math.floor(page) : 1;
  const safePageSize = Number.isFinite(pageSize) && pageSize && pageSize > 0 ? Math.floor(pageSize) : defaultPageSize;
  return {
    page: safePage,
    pageSize: Math.min(Math.max(5, safePageSize), maxPageSize),
  };
}

function sanitizeSort(sort?: Partial<TransactionSortState> | null): TransactionSortState {
  const columnId = typeof sort?.columnId === 'string' && sort.columnId.trim() ? sort.columnId : null;
  const direction = sort?.direction === 'asc' || sort?.direction === 'desc' ? sort.direction : null;
  return { columnId, direction };
}

export function getDefaultTableState(): TransactionTableState {
  const meta = getTransactionMeta();
  return {
    searchTerm: '',
    pagination: { page: 1, pageSize: meta.pagination.defaultPageSize },
<<<<<<< HEAD
    sort: { columnId: null, direction: null },
=======
    sort: getDefaultSort(),
>>>>>>> 23d3e818
  };
}

function sanitizeState(state: Partial<TransactionTableState> | undefined): TransactionTableState {
  const defaults = getDefaultTableState();
  const pagination = sanitizePagination(state?.pagination?.page, state?.pagination?.pageSize);
  return {
    searchTerm: typeof state?.searchTerm === 'string' ? state.searchTerm : defaults.searchTerm,
    pagination,
<<<<<<< HEAD
    sort: sanitizeSort(state?.sort ?? defaults.sort),
=======
    sort: sanitizeSort(state?.sort),
>>>>>>> 23d3e818
  };
}

export function createRestorePayload(state: TransactionTableState): TransactionRestorePayload {
  const sanitized = sanitizeState(state);
  const payload = JSON.stringify({ v: RESTORE_VERSION, state: sanitized });
  const token = Buffer.from(payload).toString('base64url');
  return { token, state: sanitized };
}

export function decodeRestoreToken(token: string | null | undefined): TransactionTableState | null {
  if (!token) {
    return null;
  }
  try {
    const json = Buffer.from(token, 'base64url').toString('utf8');
    const raw = JSON.parse(json) as { v?: number; state?: Partial<TransactionTableState> };
    if (raw.v !== RESTORE_VERSION) {
      return null;
    }
    return sanitizeState(raw.state);
  } catch (error) {
    return null;
  }
}

export function mergeStateWithRequest(
  request: TransactionsTableRequest,
  base: TransactionTableState,
): TransactionTableState {
  const requestedPage = Number(request.pagination?.page ?? base.pagination.page);
  const requestedPageSize = Number(request.pagination?.pageSize ?? base.pagination.pageSize);
  const pagination = sanitizePagination(requestedPage, requestedPageSize);
  const sort = sanitizeSort({
    columnId: (request.sortBy ?? base.sort.columnId) ?? null,
    direction: (request.sortDir ?? base.sort.direction) ?? null,
  });
  return {
    searchTerm: typeof request.searchTerm === 'string' ? request.searchTerm : base.searchTerm,
    pagination,
<<<<<<< HEAD
    sort,
=======
    sort: sanitizeSort(request.sort ?? base.sort),
>>>>>>> 23d3e818
  };
}

export function mergeStateWithRestore(
  restoreToken: string | null | undefined,
  request: TransactionsTableRequest,
): TransactionTableState {
  const defaults = getDefaultTableState();
  const restored = decodeRestoreToken(restoreToken) ?? defaults;
  return mergeStateWithRequest(request, restored);
}<|MERGE_RESOLUTION|>--- conflicted
+++ resolved
@@ -3,10 +3,7 @@
 import { getTransactionMeta } from './transactions.meta';
 import {
   type TransactionRestorePayload,
-<<<<<<< HEAD
-=======
   type TransactionSortRequest,
->>>>>>> 23d3e818
   type TransactionSortState,
   type TransactionTableState,
   type TransactionsTableRequest,
@@ -55,22 +52,12 @@
   };
 }
 
-function sanitizeSort(sort?: Partial<TransactionSortState> | null): TransactionSortState {
-  const columnId = typeof sort?.columnId === 'string' && sort.columnId.trim() ? sort.columnId : null;
-  const direction = sort?.direction === 'asc' || sort?.direction === 'desc' ? sort.direction : null;
-  return { columnId, direction };
-}
-
 export function getDefaultTableState(): TransactionTableState {
   const meta = getTransactionMeta();
   return {
     searchTerm: '',
     pagination: { page: 1, pageSize: meta.pagination.defaultPageSize },
-<<<<<<< HEAD
-    sort: { columnId: null, direction: null },
-=======
     sort: getDefaultSort(),
->>>>>>> 23d3e818
   };
 }
 
@@ -80,11 +67,7 @@
   return {
     searchTerm: typeof state?.searchTerm === 'string' ? state.searchTerm : defaults.searchTerm,
     pagination,
-<<<<<<< HEAD
-    sort: sanitizeSort(state?.sort ?? defaults.sort),
-=======
     sort: sanitizeSort(state?.sort),
->>>>>>> 23d3e818
   };
 }
 
@@ -118,18 +101,10 @@
   const requestedPage = Number(request.pagination?.page ?? base.pagination.page);
   const requestedPageSize = Number(request.pagination?.pageSize ?? base.pagination.pageSize);
   const pagination = sanitizePagination(requestedPage, requestedPageSize);
-  const sort = sanitizeSort({
-    columnId: (request.sortBy ?? base.sort.columnId) ?? null,
-    direction: (request.sortDir ?? base.sort.direction) ?? null,
-  });
   return {
     searchTerm: typeof request.searchTerm === 'string' ? request.searchTerm : base.searchTerm,
     pagination,
-<<<<<<< HEAD
-    sort,
-=======
     sort: sanitizeSort(request.sort ?? base.sort),
->>>>>>> 23d3e818
   };
 }
 
