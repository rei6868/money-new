--- conflicted
+++ resolved
@@ -166,15 +166,12 @@
   outline: none;
 }
 
-<<<<<<< HEAD
 .searchClearButton,
 .searchRestoreButton {
   right: 44px;
   z-index: 3;
 }
 
-=======
->>>>>>> d4888619
 .searchClearButton {
   color: rgba(239, 68, 68, 0.75);
 }
