@keyframes fadeUp {
  from {
    opacity: 0;
    transform: translateY(8px);
  }
  to {
    opacity: 1;
    transform: translateY(0);
  }
}

.screen {
  display: flex;
  flex-direction: column;
  gap: 1.5rem;
  min-height: 0;
  width: 100%;
}

.toolbarCard {
  display: flex;
  flex-wrap: wrap;
  align-items: center;
  justify-content: space-between;
  gap: 1rem;
  padding: 1.1rem 1.5rem;
  border-radius: 22px;
  border: 1px solid var(--mf-border-subtle);
  background: var(--mf-sidebar-bg);
  box-shadow: var(--mf-elevation-sm);
  width: 100%;
  max-width: 100%;
  /* no page-level horizontal scrolling: keep controls full width without pushing layout; main content/container overflow-x: hidden already guards outer shell */
}

.toolbarLeft {
  display: flex;
  align-items: center;
  gap: 1rem;
  flex-wrap: wrap;
}

<<<<<<< HEAD
.selectionQuickActions {
  display: inline-flex;
  align-items: center;
  gap: 0.6rem;
  flex-wrap: wrap;
}

.selectionQuickSummary {
  font-size: 0.85rem;
  color: var(--mf-text-secondary);
  font-weight: 600;
=======
.toolbarSelectionControls {
  display: inline-flex;
  align-items: center;
  gap: 0.65rem;
  flex-wrap: wrap;
}

.primaryPillButton {
  display: inline-flex;
  align-items: center;
  justify-content: center;
  gap: 0.4rem;
  padding: 0.6rem 1.2rem;
  border-radius: 18px;
  border: none;
  background: linear-gradient(135deg, rgba(99, 102, 241, 0.9), rgba(67, 56, 202, 0.96));
  color: #ffffff;
  font-weight: 600;
  cursor: pointer;
  box-shadow: 0 12px 24px rgba(79, 70, 229, 0.25);
  transition: transform 0.2s ease, box-shadow 0.2s ease;
}

.primaryPillButton:hover,
.primaryPillButton:focus-visible {
  transform: translateY(-1px);
  box-shadow: 0 14px 28px rgba(79, 70, 229, 0.32);
>>>>>>> c4c2bf07
}

.searchGroup {
  position: relative;
  display: flex;
  align-items: center;
  padding: 0.55rem 0.85rem;
  border-radius: 16px;
  border: 1px solid transparent;
  background: rgba(148, 163, 184, 0.15);
  transition: border 0.2s ease, box-shadow 0.2s ease;
  min-width: min(320px, 80vw);
  padding-right: 3.4rem;
}

.searchSubmitButton {
  border: none;
  background: linear-gradient(135deg, #6366f1 0%, #4338ca 100%);
  color: #ffffff;
  border-radius: 14px;
  padding: 0.6rem 1.05rem;
  font-weight: 600;
  cursor: pointer;
  transition: transform 0.2s ease, box-shadow 0.2s ease;
  box-shadow: 0 12px 22px rgba(79, 70, 229, 0.24);
}

.searchSubmitButton:hover {
  transform: translateY(-1px);
  box-shadow: 0 14px 26px rgba(79, 70, 229, 0.28);
}

.searchSubmitButton:focus-visible {
  outline: 3px solid rgba(99, 102, 241, 0.3);
  outline-offset: 2px;
}

.searchSubmitButton {
  border: none;
  background: linear-gradient(135deg, #6366f1 0%, #4338ca 100%);
  color: #ffffff;
  border-radius: 14px;
  padding: 0.6rem 1.05rem;
  font-weight: 600;
  cursor: pointer;
  transition: transform 0.2s ease, box-shadow 0.2s ease;
  box-shadow: 0 12px 22px rgba(79, 70, 229, 0.24);
}

.searchSubmitButton:hover {
  transform: translateY(-1px);
  box-shadow: 0 14px 26px rgba(79, 70, 229, 0.28);
}

.searchSubmitButton:focus-visible {
  outline: 3px solid rgba(99, 102, 241, 0.3);
  outline-offset: 2px;
}

.searchGroup:focus-within {
  border-color: rgba(99, 102, 241, 0.6);
  box-shadow: 0 0 0 3px rgba(99, 102, 241, 0.18);
  background: rgba(99, 102, 241, 0.08);
}

.searchInput {
  flex: 1 1 auto;
  min-width: 0;
  border: none;
  background: transparent;
  color: var(--mf-text-primary);
  font-size: 0.95rem;
  outline: none;
<<<<<<< HEAD
  padding-right: 6.5rem;
}

.searchInput::-webkit-search-cancel-button,
.searchInput::-webkit-search-decoration {
  display: none;
}

.searchTrailingIcons {
  position: absolute;
  right: 0.45rem;
=======
  padding-right: 4.5rem;
}

.searchSubmitButton {
  position: absolute;
  right: 2.4rem;
>>>>>>> c4c2bf07
  top: 50%;
  transform: translateY(-50%);
  display: inline-flex;
  align-items: center;
  gap: 0.35rem;
}

.searchIconButton {
  border: none;
<<<<<<< HEAD
  background: transparent;
  color: var(--mf-text-muted);
  width: 30px;
  height: 30px;
  border-radius: 50%;
=======
  background: rgba(99, 102, 241, 0.16);
  color: var(--mf-accent-strong);
  width: 30px;
  height: 30px;
  border-radius: 999px;
>>>>>>> c4c2bf07
  display: grid;
  place-items: center;
  cursor: pointer;
  transition: background 0.2s ease, color 0.2s ease;
}

<<<<<<< HEAD
.searchIconButton:hover,
.searchIconButton:focus-visible {
  background: rgba(148, 163, 184, 0.25);
  color: var(--mf-text-primary);
  outline: none;
}

.searchClearButton {
  color: rgba(239, 68, 68, 0.75);
}

=======
.searchSubmitButton:hover,
.searchSubmitButton:focus-visible {
  background: rgba(99, 102, 241, 0.26);
  color: #312e81;
  padding-right: 6.5rem;
}

.searchInput::-webkit-search-cancel-button,
.searchInput::-webkit-search-decoration {
  display: none;
}

.searchTrailingIcons {
  position: absolute;
  right: 0.45rem;
  top: 50%;
  transform: translateY(-50%);
  display: inline-flex;
  align-items: center;
  gap: 0.35rem;
}

.searchIconButton {
  border: none;
  background: transparent;
  color: var(--mf-text-muted);
  width: 30px;
  height: 30px;
  border-radius: 50%;
  display: grid;
  place-items: center;
  cursor: pointer;
  transition: background 0.2s ease, color 0.2s ease;
}

.searchIconButton:hover,
.searchIconButton:focus-visible {
  background: rgba(148, 163, 184, 0.25);
  color: var(--mf-text-primary);
  outline: none;
}

.searchClearButton {
  color: rgba(239, 68, 68, 0.75);
}

>>>>>>> c4c2bf07
.searchClearButton:hover,
.searchClearButton:focus-visible {
  color: rgba(220, 38, 38, 0.95);
}

.searchRestoreButton {
  color: rgba(59, 130, 246, 0.88);
}

.searchRestoreButton:hover,
.searchRestoreButton:focus-visible {
  color: rgba(37, 99, 235, 0.98);
}

.searchStaticIcon {
  pointer-events: none;
  color: var(--mf-text-secondary);
}

.iconButton {
  border: none;
  background: transparent;
  color: var(--mf-text-secondary);
  width: 32px;
  height: 32px;
  border-radius: 10px;
  display: grid;
  place-items: center;
  cursor: pointer;
  transition: background 0.2s ease, color 0.2s ease;
}

.iconButton:hover {
  background: rgba(148, 163, 184, 0.2);
  color: var(--mf-text-primary);
}

.restoreChip {
  display: inline-flex;
  align-items: center;
  gap: 0.45rem;
  padding: 0.5rem 0.85rem;
  border-radius: 999px;
  border: none;
  background: var(--mf-accent-soft);
  color: var(--mf-accent-strong);
  font-size: 0.85rem;
  font-weight: 600;
  cursor: pointer;
  transition: transform 0.2s ease;
}

.restoreChip:hover {
  transform: translateY(-1px);
}

.filterButton {
  display: inline-flex;
  align-items: center;
  gap: 0.45rem;
  padding: 0.6rem 1rem;
  border-radius: 16px;
  border: 1px solid var(--mf-border-subtle);
  background: transparent;
  color: var(--mf-text-secondary);
  cursor: pointer;
  transition: background 0.2s ease, border-color 0.2s ease, color 0.2s ease;
}

.filterButton:hover {
  background: rgba(148, 163, 184, 0.18);
  color: var(--mf-text-primary);
}

.filterButtonActive {
  background: rgba(99, 102, 241, 0.18);
  border-color: transparent;
  color: var(--mf-accent-strong);
}

.countBadge {
  display: inline-flex;
  align-items: center;
  justify-content: center;
  min-width: 20px;
  height: 20px;
  padding: 0 0.4rem;
  border-radius: 999px;
  background: rgba(67, 56, 202, 0.92);
  color: #ffffff;
  font-size: 0.7rem;
  font-weight: 700;
}

.primaryButton {
  display: inline-flex;
  align-items: center;
  gap: 0.55rem;
  padding: 0.7rem 1.25rem;
  border-radius: 16px;
  border: none;
  background: linear-gradient(135deg, #6366f1 0%, #4338ca 100%);
  color: #ffffff;
  font-weight: 600;
  font-size: 0.95rem;
  cursor: pointer;
  box-shadow: 0 16px 32px rgba(79, 70, 229, 0.32);
  transition: transform 0.2s ease, box-shadow 0.2s ease;
}

.primaryButton:hover {
  transform: translateY(-2px);
  box-shadow: 0 18px 36px rgba(79, 70, 229, 0.38);
}

.tableCard {
  background: var(--mf-sidebar-bg);
  border-radius: 22px;
  border: 1px solid var(--mf-border-subtle);
  box-shadow: var(--mf-elevation-sm);
  display: flex;
  flex-direction: column;
  min-height: 0;
  width: 100%;
  max-width: 100%;
  overflow: hidden;
  /* horizontal scroll inside table wrapper/container, never at app/page level; see main layout overflow guards */
}

.tableScroll {
  position: relative;
  overflow-x: auto;
  overflow-y: auto;
  border-radius: 22px 22px 0 0;
  max-height: clamp(420px, 60vh, 720px);
  width: 100%;
  max-width: 100%;
  scrollbar-gutter: stable both-edges;
  overscroll-behavior: contain;
  /* horizontal scroll inside table wrapper/container, never at app/page level */
}

.table {
  width: 100%;
  table-layout: fixed;
  max-width: none;
  border-collapse: separate;
  border-spacing: 0;
  background: transparent;
  white-space: nowrap;
}

.table th,
.table td {
  border-right: 1px solid rgba(148, 163, 184, 0.18);
}

.table th:last-child,
.table td:last-child {
  border-right: none;
}

.headerCell {
  position: sticky;
  top: 0;
  background: var(--mf-sidebar-bg);
  z-index: 24;
  text-align: left;
  font-size: 0.78rem;
  letter-spacing: 0.08em;
  text-transform: uppercase;
  color: var(--mf-text-muted);
  font-weight: 700;
  padding: 0.95rem 1rem;
  border-bottom: 1px solid rgba(148, 163, 184, 0.18);
  /* sticky header, fixed checkbox & actions column rely on this sticky positioning */
  white-space: nowrap;
  border-right: 1px solid rgba(148, 163, 184, 0.22);
  overflow: visible;
}


.headerContent {
  display: inline-flex;
  align-items: center;
  gap: 0.35rem;
  overflow: hidden;
  text-overflow: ellipsis;
}

<<<<<<< HEAD
.headerInner {
  position: relative;
  display: flex;
  align-items: center;
  justify-content: space-between;
  gap: 0.5rem;
  width: 100%;
}

.headerLabelButton {
=======
.headerSortButton {
  display: inline-flex;
  align-items: center;
  gap: 0.4rem;
>>>>>>> c4c2bf07
  border: none;
  background: transparent;
  color: inherit;
  font: inherit;
<<<<<<< HEAD
  display: inline-flex;
  align-items: center;
  gap: 0.35rem;
  padding: 0;
  cursor: pointer;
  max-width: 100%;
  white-space: nowrap;
}

.headerLabelButton:hover,
.headerLabelButton:focus-visible {
  color: var(--mf-text-primary);
  outline: none;
}

.headerFilterActive {
  color: var(--mf-accent-strong);
}

.headerLabelIcon {
  display: inline-flex;
  align-items: center;
}

.headerLabelText {
  overflow: hidden;
  text-overflow: ellipsis;
}

.headerStaticLabel {
  display: inline-flex;
  align-items: center;
  overflow: hidden;
  text-overflow: ellipsis;
}

.headerValueOverflow {
  display: inline-flex;
  align-items: center;
  justify-content: center;
  min-width: 20px;
  height: 20px;
  padding: 0 0.35rem;
  border-radius: 999px;
  background: rgba(99, 102, 241, 0.18);
  color: var(--mf-accent-strong);
  font-size: 0.7rem;
  font-weight: 700;
}

.headerControls {
  display: inline-flex;
  align-items: center;
  gap: 0.25rem;
  color: var(--mf-text-muted);
}

.headerSortButton {
  border: none;
  background: transparent;
  padding: 0;
  display: inline-flex;
  align-items: center;
  gap: 0.35rem;
  cursor: pointer;
  color: inherit;
}

.headerSortButton:hover,
.headerSortButton:focus-visible {
  color: var(--mf-text-primary);
  outline: none;
}

.headerSortActive {
  color: var(--mf-accent-strong);
}

.headerSortOrder {
  font-size: 0.7rem;
  font-weight: 700;
}

.sortGlyph {
  display: inline-flex;
  flex-direction: column;
  align-items: center;
  justify-content: center;
  gap: 2px;
  width: 14px;
  color: currentColor;
}

.sortArrowUp,
.sortArrowDown {
  width: 0;
  height: 0;
  border-left: 4px solid transparent;
  border-right: 4px solid transparent;
  opacity: 0.35;
}

.sortArrowUp {
  border-bottom: 6px solid currentColor;
}

.sortArrowDown {
  border-top: 6px solid currentColor;
}

.sortGlyphAsc .sortArrowUp,
.sortGlyphDesc .sortArrowDown {
  opacity: 1;
}

.sortGlyphDesc .sortArrowUp,
.sortGlyphAsc .sortArrowDown {
  opacity: 0.2;
=======
  text-transform: inherit;
  cursor: pointer;
  padding: 0;
}

.headerSortButton:hover .sortIconIdle,
.headerSortButton:focus-visible .sortIconIdle {
  color: var(--mf-accent-strong);
}

.sortIcon {
  transition: transform 0.18s ease, color 0.18s ease;
}

.sortIconIdle {
  color: var(--mf-text-muted);
}

.sortIconAsc {
  color: var(--mf-accent-strong);
  transform: rotate(180deg);
}

.sortIconDesc {
  color: var(--mf-accent-strong);
}

.headerFilterBar {
  display: flex;
  align-items: center;
  gap: 0.4rem;
  margin-top: 0.4rem;
  flex-wrap: wrap;
}

.filterTrigger {
  border: none;
  background: rgba(148, 163, 184, 0.18);
  color: var(--mf-text-secondary);
  width: 28px;
  height: 28px;
  border-radius: 8px;
  display: grid;
  place-items: center;
  cursor: pointer;
  transition: background 0.2s ease, color 0.2s ease, box-shadow 0.2s ease;
}

.filterTrigger:hover,
.filterTrigger:focus-visible {
  background: rgba(99, 102, 241, 0.22);
  color: var(--mf-accent-strong);
  box-shadow: 0 0 0 1px rgba(99, 102, 241, 0.4);
}

.filterTriggerActive {
  background: rgba(99, 102, 241, 0.26);
  color: var(--mf-accent-strong);
}

.filterBadges {
  display: flex;
  flex-wrap: wrap;
  gap: 0.3rem;
}

.filterBadge {
  display: inline-flex;
  align-items: center;
  padding: 0.15rem 0.5rem;
  border-radius: 999px;
  background: rgba(67, 56, 202, 0.12);
  color: rgba(67, 56, 202, 0.95);
  font-size: 0.7rem;
  font-weight: 600;
}

.filterPopover {
  position: absolute;
  top: calc(100% + 0.5rem);
  left: 0;
  min-width: 220px;
  max-height: 280px;
  display: flex;
  flex-direction: column;
  gap: 0.5rem;
  padding: 0.75rem;
  background: var(--mf-sidebar-bg);
  border-radius: 14px;
  border: 1px solid var(--mf-border-subtle);
  box-shadow: 0 18px 36px rgba(15, 23, 42, 0.28);
  z-index: 30;
}

.filterSearchRow {
  display: flex;
}

.filterSearchInput {
  width: 100%;
  border: 1px solid rgba(148, 163, 184, 0.4);
  border-radius: 10px;
  padding: 0.45rem 0.65rem;
  font-size: 0.85rem;
  background: rgba(148, 163, 184, 0.12);
  color: var(--mf-text-primary);
}

.filterOptionsWrapper {
  overflow-y: auto;
  max-height: 180px;
  padding-right: 0.2rem;
}

.filterList {
  list-style: none;
  margin: 0;
  padding: 0;
  display: grid;
  gap: 0.4rem;
}

.filterOptionButton {
  width: 100%;
  border: 1px solid transparent;
  border-radius: 10px;
  background: rgba(148, 163, 184, 0.12);
  color: var(--mf-text-secondary);
  padding: 0.45rem 0.6rem;
  text-align: left;
  cursor: pointer;
  transition: background 0.2s ease, color 0.2s ease, border-color 0.2s ease;
}

.filterOptionButton:hover,
.filterOptionButton:focus-visible {
  background: rgba(99, 102, 241, 0.16);
  color: var(--mf-accent-strong);
  border-color: rgba(99, 102, 241, 0.32);
}

.filterOptionButtonActive {
  background: rgba(99, 102, 241, 0.22);
  color: var(--mf-accent-strong);
  border-color: rgba(99, 102, 241, 0.4);
}

.filterCheckboxLabel {
  display: inline-flex;
  align-items: center;
  gap: 0.45rem;
  width: 100%;
  border-radius: 10px;
  background: rgba(148, 163, 184, 0.12);
  padding: 0.4rem 0.6rem;
  cursor: pointer;
  transition: background 0.2s ease, color 0.2s ease;
}

.filterCheckboxLabelActive {
  background: rgba(99, 102, 241, 0.2);
  color: var(--mf-accent-strong);
}

.filterCheckbox {
  width: 16px;
  height: 16px;
}

.filterFooter {
  display: flex;
  justify-content: flex-end;
}

.filterClearButton {
  border: none;
  background: transparent;
  color: var(--mf-text-secondary);
  font-weight: 600;
  cursor: pointer;
  padding: 0.3rem 0.5rem;
  border-radius: 8px;
  transition: background 0.2s ease, color 0.2s ease;
}

.filterClearButton:hover,
.filterClearButton:focus-visible {
  background: rgba(148, 163, 184, 0.16);
  color: var(--mf-text-primary);
>>>>>>> c4c2bf07
}

.headerAlignRight {
  text-align: right;
}

.headerQuickFilterPopover {
  position: absolute;
  top: calc(100% + 8px);
  right: 0;
  min-width: 220px;
  max-height: 320px;
  overflow: hidden;
  border-radius: 14px;
  border: 1px solid rgba(148, 163, 184, 0.22);
  background: var(--mf-sidebar-bg);
  box-shadow: 0 18px 46px rgba(15, 23, 42, 0.18);
  padding: 0.65rem;
  opacity: 0;
  pointer-events: none;
  transform: translateY(-6px);
  transition: opacity 0.18s ease, transform 0.18s ease;
  z-index: 64;
}

.headerQuickFilterOpen {
  opacity: 1;
  pointer-events: auto;
  transform: translateY(0);
}

.quickFilterHeader {
  display: flex;
  align-items: center;
  justify-content: space-between;
  gap: 0.5rem;
  font-weight: 600;
  color: var(--mf-text-primary);
}

.quickFilterClear {
  border: none;
  background: transparent;
  color: var(--mf-text-muted);
  font-size: 0.8rem;
  cursor: pointer;
  padding: 0;
}

.quickFilterClear:hover,
.quickFilterClear:focus-visible {
  color: var(--mf-accent-strong);
  outline: none;
}

.quickFilterSearchRow {
  margin-top: 0.5rem;
  margin-bottom: 0.5rem;
}

.quickFilterSearchInput {
  width: 100%;
  border: 1px solid rgba(148, 163, 184, 0.3);
  border-radius: 12px;
  padding: 0.45rem 0.6rem;
  background: rgba(148, 163, 184, 0.12);
  color: var(--mf-text-primary);
  font-size: 0.85rem;
}

.quickFilterSearchInput:focus-visible {
  outline: 2px solid rgba(99, 102, 241, 0.35);
  outline-offset: 1px;
}

.quickFilterList {
  list-style: none;
  margin: 0;
  padding: 0;
  max-height: 220px;
  overflow-y: auto;
  margin-top: 0.35rem;
  display: grid;
  gap: 0.25rem;
}

.quickFilterOption {
  width: 100%;
  border: none;
  background: rgba(148, 163, 184, 0.1);
  color: var(--mf-text-secondary);
  border-radius: 12px;
  padding: 0.45rem 0.6rem;
  text-align: left;
  font-size: 0.85rem;
  cursor: pointer;
  transition: background 0.15s ease, color 0.15s ease;
}

.quickFilterOption:hover,
.quickFilterOption:focus-visible {
  background: rgba(99, 102, 241, 0.12);
  color: var(--mf-text-primary);
  outline: none;
}

.quickFilterOptionActive {
  background: rgba(99, 102, 241, 0.2);
  color: var(--mf-accent-strong);
  font-weight: 600;
}

.cell {
  padding: 0.85rem 1rem;
  border-bottom: 1px solid rgba(148, 163, 184, 0.12);
  font-size: 0.9rem;
  color: var(--mf-text-secondary);
  background: var(--mf-sidebar-bg);
  overflow: hidden;
  text-overflow: ellipsis;
  white-space: nowrap;
  border-right: 1px solid rgba(148, 163, 184, 0.16);
}


.cellAlignRight {
  text-align: right;
}

.cellText {
  display: inline-flex;
  max-width: 100%;
  overflow: hidden;
  text-overflow: ellipsis;
  align-items: center;
  gap: 0.35rem;
  justify-content: flex-start;
}

.cellAlignRight .cellText {
  justify-content: flex-end;
}

.amountValue {
  font-weight: 700;
}

.amountIncome {
  color: #047857;
}

.amountExpense {
  color: #dc2626;
}

.amountTransfer {
  color: #2563eb;
}

.row {
  transition: background 0.2s ease;
}

.row:hover {
  background: rgba(99, 102, 241, 0.08);
}

.rowSelected {
  background: rgba(99, 102, 241, 0.14);
}

.stickyLeft {
  position: sticky;
  left: 0;
  z-index: 18;
  background: var(--mf-sidebar-bg);
  box-shadow: 8px 0 18px rgba(15, 23, 42, 0.08);
}

.stickyRight {
  position: sticky;
  right: 0;
  z-index: 18;
  background: var(--mf-sidebar-bg);
  box-shadow: -8px 0 18px rgba(15, 23, 42, 0.08);
}

.stickyLeftEdge {
  box-shadow: 10px 0 18px -16px rgba(15, 23, 42, 0.35);
}

.stickyRightEdge {
  box-shadow: -10px 0 18px -16px rgba(15, 23, 42, 0.35);
}

.stickyLeftEdge {
  box-shadow: 10px 0 18px -16px rgba(15, 23, 42, 0.35);
}

.stickyRightEdge {
  box-shadow: -10px 0 18px -16px rgba(15, 23, 42, 0.35);
}

.checkboxCell {
  width: 64px;
  min-width: 64px;
}

.actionsCell {
<<<<<<< HEAD
  width: 88px;
  min-width: 88px;
=======
  width: 180px;
  overflow: visible;
}

.actionWrapper {
  position: relative;
  display: inline-flex;
  justify-content: flex-end;
  width: 100%;
}

.moreActionsButton {
  border: 1px solid rgba(148, 163, 184, 0.3);
  background: rgba(148, 163, 184, 0.12);
  color: var(--mf-text-secondary);
  width: 34px;
  height: 34px;
  border-radius: 12px;
  display: grid;
  place-items: center;
  cursor: pointer;
  transition: background 0.2s ease, border 0.2s ease, color 0.2s ease;
}

.moreActionsButton:hover,
.moreActionsButton:focus-visible {
  border-color: rgba(99, 102, 241, 0.6);
  color: var(--mf-accent-strong);
  background: rgba(99, 102, 241, 0.18);
}

.actionsPopover {
  position: absolute;
  right: 0;
  bottom: calc(100% + 0.6rem);
  display: flex;
  flex-direction: column;
  gap: 0.3rem;
  padding: 0.75rem;
  background: var(--mf-sidebar-bg);
  border-radius: 16px;
  border: 1px solid rgba(148, 163, 184, 0.28);
  box-shadow: 0 16px 32px rgba(15, 23, 42, 0.28);
  min-width: 210px;
  z-index: 35;
}

.actionsPopoverItem {
  display: inline-flex;
  align-items: center;
  gap: 0.5rem;
  border: none;
  background: rgba(148, 163, 184, 0.12);
  color: var(--mf-text-secondary);
  border-radius: 12px;
  padding: 0.55rem 0.7rem;
  font-size: 0.85rem;
  cursor: pointer;
  transition: background 0.2s ease, color 0.2s ease;
  text-align: left;
}

.actionsPopoverItem:hover,
.actionsPopoverItem:focus-visible {
  background: rgba(99, 102, 241, 0.16);
  color: var(--mf-accent-strong);
}

.actionsPopoverDanger {
  background: rgba(239, 68, 68, 0.12);
  color: #b91c1c;
}

.actionsPopoverDanger:hover,
.actionsPopoverDanger:focus-visible {
  background: rgba(239, 68, 68, 0.18);
  color: #991b1b;
}

.actionsNestedGroup {
  border-top: 1px solid rgba(148, 163, 184, 0.2);
  padding-top: 0.45rem;
  display: grid;
  gap: 0.3rem;
}

.actionsNestedLabel {
  font-size: 0.7rem;
  font-weight: 700;
  color: var(--mf-text-muted);
  letter-spacing: 0.08em;
  text-transform: uppercase;
}

.actionsNestedList {
  display: grid;
  gap: 0.3rem;
}

.totalRow {
  position: sticky;
  bottom: 0;
  z-index: 13;
}

.totalRow:hover {
  background: var(--mf-sidebar-bg);
}

.totalCell {
  position: sticky;
  bottom: 0;
  background: var(--mf-sidebar-bg);
  font-weight: 700;
  color: var(--mf-text-primary);
  box-shadow: 0 -8px 16px rgba(15, 23, 42, 0.12);
  border-top: 2px solid rgba(99, 102, 241, 0.18);
}

.totalCell .cellText {
  justify-content: flex-end;
}

.totalCell:first-child .cellText {
  justify-content: flex-start;
>>>>>>> c4c2bf07
}

.pill {
  display: inline-flex;
  align-items: center;
  padding: 0.25rem 0.55rem;
  border-radius: 999px;
  font-size: 0.75rem;
  font-weight: 600;
}

.pillExpense {
  background: rgba(239, 68, 68, 0.14);
  color: #b91c1c;
}

.pillIncome {
  background: rgba(16, 185, 129, 0.16);
  color: #047857;
}

.noteText {
  color: var(--mf-text-muted);
  font-size: 0.85rem;
}

.actionsGroup {
  display: inline-flex;
  align-items: center;
  gap: 0.45rem;
}

.tableActionsGroup {
  display: inline-flex;
  align-items: center;
  gap: 0.4rem;
}

.actionsEllipsis {
  display: inline-flex;
  align-items: center;
  justify-content: center;
  width: 100%;
  font-size: 1.2rem;
  letter-spacing: 0.12em;
}

.actionsCellTrigger {
  position: relative;
  display: inline-flex;
  align-items: center;
  justify-content: center;
  width: 100%;
}

.actionsTriggerButton {
  border: 1px solid rgba(148, 163, 184, 0.3);
  background: rgba(148, 163, 184, 0.12);
  color: var(--mf-text-secondary);
  width: 36px;
  height: 36px;
  border-radius: 12px;
  display: grid;
  place-items: center;
  cursor: pointer;
  transition: background 0.15s ease, color 0.15s ease, border 0.15s ease;
}

.actionsTriggerButton:hover,
.actionsTriggerButton:focus-visible,
.actionsTriggerButtonActive {
  border-color: rgba(99, 102, 241, 0.6);
  background: rgba(99, 102, 241, 0.16);
  color: var(--mf-accent-strong);
  outline: none;
}

.actionsMenu {
  position: absolute;
  top: calc(100% + 8px);
  right: 0;
  width: 220px;
  border-radius: 18px;
  border: 1px solid rgba(148, 163, 184, 0.24);
  background: var(--mf-sidebar-bg);
  box-shadow: 0 18px 48px rgba(15, 23, 42, 0.18);
  padding: 0.45rem 0;
  opacity: 0;
  pointer-events: none;
  transform: translateY(-6px);
  transition: opacity 0.18s ease, transform 0.18s ease;
  z-index: 72;
}

.actionsMenuOpen {
  opacity: 1;
  pointer-events: auto;
  transform: translateY(0);
}

.actionsMenuItem {
  width: 100%;
  border: none;
  background: transparent;
  color: var(--mf-text-secondary);
  padding: 0.55rem 1rem;
  display: flex;
  align-items: center;
  gap: 0.6rem;
  cursor: pointer;
  transition: background 0.15s ease, color 0.15s ease;
  text-align: left;
  font-size: 0.9rem;
}

.actionsMenuItem:hover,
.actionsMenuItem:focus-visible {
  background: rgba(99, 102, 241, 0.12);
  color: var(--mf-text-primary);
  outline: none;
}

.actionsMenuDanger {
  color: #b91c1c;
}

.actionsMenuDanger:hover,
.actionsMenuDanger:focus-visible {
  background: rgba(239, 68, 68, 0.16);
  color: #991b1b;
}

.actionsMenuNested {
  position: relative;
  width: 100%;
}

.actionsMenuNestedLabel {
  display: flex;
  align-items: center;
  gap: 0.6rem;
}

.actionsMenuNestedCaret {
  margin-left: auto;
  opacity: 0.6;
}

.actionsSubmenu {
  position: absolute;
  top: 0;
  left: calc(100% + 8px);
  width: 220px;
  border-radius: 16px;
  border: 1px solid rgba(148, 163, 184, 0.24);
  background: var(--mf-sidebar-bg);
  box-shadow: 0 18px 48px rgba(15, 23, 42, 0.18);
  padding: 0.45rem 0;
  opacity: 0;
  pointer-events: none;
  transform: translateY(6px);
  transition: opacity 0.18s ease, transform 0.18s ease;
}

.actionsSubmenuOpen {
  opacity: 1;
  pointer-events: auto;
  transform: translateY(0);
}

.tableActionIconButton {
  border: 1px solid rgba(148, 163, 184, 0.3);
  background: rgba(148, 163, 184, 0.12);
  color: var(--mf-text-secondary);
  width: 34px;
  height: 34px;
  border-radius: 12px;
  display: grid;
  place-items: center;
  cursor: pointer;
  transition: background 0.2s ease, border 0.2s ease, color 0.2s ease;
}

.tableActionIconButton:hover {
  border-color: rgba(99, 102, 241, 0.6);
  color: var(--mf-accent-strong);
  background: rgba(99, 102, 241, 0.18);
}

.tableDangerIconButton {
  border-color: rgba(239, 68, 68, 0.45);
  color: #b91c1c;
  background: rgba(239, 68, 68, 0.12);
}

.tableDangerIconButton:hover {
  border-color: rgba(239, 68, 68, 0.62);
  color: #991b1b;
  background: rgba(239, 68, 68, 0.16);
}

.tooltipTrigger {
  position: relative;
}

.tooltipTrigger::after {
  content: attr(data-tooltip);
  position: absolute;
  bottom: calc(100% + 10px);
  right: 50%;
  transform: translateX(50%);
  background: rgba(15, 23, 42, 0.9);
  color: #ffffff;
  padding: 0.35rem 0.6rem;
  border-radius: 8px;
  font-size: 0.75rem;
  font-weight: 600;
  white-space: nowrap;
  box-shadow: 0 14px 30px rgba(15, 23, 42, 0.28);
  opacity: 0;
  visibility: hidden;
  pointer-events: none;
  transition: opacity 0.15s ease, transform 0.15s ease;
  z-index: 9999;
}

.tooltipTrigger::before {
  content: '';
  position: absolute;
  bottom: calc(100% + 4px);
  right: 50%;
  transform: translateX(50%);
  border-width: 6px;
  border-style: solid;
  border-color: rgba(15, 23, 42, 0.9) transparent transparent transparent;
  opacity: 0;
  visibility: hidden;
  transition: opacity 0.15s ease;
  z-index: 9999;
}

.tooltipTrigger:hover::after,
.tooltipTrigger:focus-visible::after,
.tooltipTrigger:hover::before,
.tooltipTrigger:focus-visible::before {
  opacity: 1;
  visibility: visible;
  transform: translateX(50%) translateY(-2px);
}

.advancedButton {
  border: none;
  background: rgba(148, 163, 184, 0.18);
  color: var(--mf-text-primary);
  width: 34px;
  height: 34px;
  border-radius: 12px;
  display: grid;
  place-items: center;
  cursor: pointer;
  transition: background 0.2s ease;
}

.advancedButton:hover {
  background: rgba(99, 102, 241, 0.22);
}

.totalRow {
  background: rgba(99, 102, 241, 0.08);
}

.totalCell {
  font-weight: 700;
  background: rgba(99, 102, 241, 0.06);
  border-top: 1px solid rgba(99, 102, 241, 0.28);
}

.totalLabel {
  text-transform: uppercase;
  letter-spacing: 0.08em;
  font-size: 0.72rem;
  color: var(--mf-text-muted);
}

.totalLabelCell {
  background: rgba(99, 102, 241, 0.06);
}

.paginationBar {
  display: flex;
  align-items: center;
  justify-content: space-between;
  gap: 1rem;
  padding: 0.85rem 1.35rem;
  border-top: 1px solid rgba(148, 163, 184, 0.14);
  flex-wrap: wrap;
}

.pageSizeGroup {
  display: inline-flex;
  align-items: center;
  gap: 0.6rem;
  font-size: 0.9rem;
  color: var(--mf-text-secondary);
}

.pageSizeSelect {
  border-radius: 10px;
  border: 1px solid var(--mf-border-subtle);
  padding: 0.35rem 0.75rem;
  background: rgba(148, 163, 184, 0.12);
  color: var(--mf-text-primary);
  font-size: 0.9rem;
}

.paginationControls {
  display: inline-flex;
  align-items: center;
  gap: 0.75rem;
  flex-wrap: wrap;
}

.paginationButton {
  border: 1px solid var(--mf-border-subtle);
  background: transparent;
  color: var(--mf-text-secondary);
  border-radius: 12px;
  padding: 0.45rem 0.9rem;
  font-weight: 600;
  cursor: pointer;
  transition: background 0.2s ease, color 0.2s ease, border 0.2s ease;
}

.paginationButton:disabled {
  opacity: 0.4;
  cursor: not-allowed;
}

.paginationButton:not(:disabled):hover {
  background: rgba(148, 163, 184, 0.2);
  color: var(--mf-text-primary);
}

.paginationStatus {
  font-size: 0.85rem;
  color: var(--mf-text-secondary);
}

.totalBackCell {
  display: flex;
  flex-direction: column;
  align-items: flex-end;
  gap: 0.25rem;
  white-space: normal;
}

.totalBackValue {
  font-weight: 600;
  color: var(--mf-text-primary);
}

.totalBackFormula {
  font-size: 0.78rem;
  color: var(--mf-text-muted);
}

.tableFooter {
  position: sticky;
  bottom: 0;
  background: var(--mf-sidebar-bg);
  border-top: 1px solid rgba(148, 163, 184, 0.18);
  box-shadow: 0 -14px 36px rgba(15, 23, 42, 0.12);
  border-radius: 0 0 22px 22px;
}

.selectionBar {
  display: flex;
  align-items: stretch;
  justify-content: space-between;
  gap: 1.25rem;
  padding: 0.95rem 1.35rem;
  font-weight: 600;
  color: var(--mf-text-primary);
  flex-wrap: wrap;
}

.selectionSummaryText {
  display: flex;
  flex-direction: column;
  gap: 0.55rem;
  min-width: 0;
}

.selectionTotals {
  display: flex;
  align-items: center;
  gap: 1.15rem;
  flex-wrap: wrap;
  color: var(--mf-text-secondary);
  font-size: 0.9rem;
}

.selectionButtons {
  display: flex;
  align-items: center;
  gap: 0.75rem;
  flex-wrap: wrap;
}

.modalOverlay {
  position: fixed;
  inset: 0;
  background: rgba(15, 23, 42, 0.45);
  backdrop-filter: blur(3px);
  display: grid;
  place-items: center;
  z-index: 50;
  padding: 1.5rem;
}

.modalContent {
  width: min(520px, 92vw);
  background: var(--mf-sidebar-bg);
  border-radius: 22px;
  border: 1px solid var(--mf-border-subtle);
  box-shadow: var(--mf-elevation-md);
  display: flex;
  flex-direction: column;
  gap: 1rem;
  animation: fadeUp 0.28s ease;
}

.modalHeader {
  padding: 1.25rem 1.5rem 0;
  display: flex;
  align-items: center;
  justify-content: space-between;
  gap: 1rem;
}

.modalTitle {
  margin: 0;
  font-size: 1.1rem;
  font-weight: 700;
  color: var(--mf-text-primary);
}

.modalBody {
  padding: 0 1.5rem 1rem;
  display: grid;
  gap: 1rem;
}

.modalDescription {
  margin: 0;
  font-size: 0.9rem;
  color: var(--mf-text-secondary);
}

.columnsOverlay {
  position: fixed;
  inset: 0;
  display: flex;
  justify-content: flex-end;
  align-items: flex-start;
  padding: clamp(1rem, 4vw, 3rem);
  background: rgba(15, 23, 42, 0.18);
  backdrop-filter: blur(4px);
  z-index: 120;
}

.columnsPopover {
  width: min(540px, 92vw);
  max-height: min(80vh, 640px);
  border-radius: 22px;
  border: 1px solid rgba(148, 163, 184, 0.28);
  background: var(--mf-sidebar-bg);
  box-shadow: 0 28px 60px rgba(15, 23, 42, 0.24);
  padding: 1.5rem 1.25rem 1.35rem;
  display: flex;
  flex-direction: column;
  gap: 1rem;
}

.columnsHeader {
  display: flex;
  align-items: center;
  justify-content: space-between;
  gap: 1rem;
}

.columnsSearchRow {
  display: flex;
  align-items: center;
  gap: 0.75rem;
  flex-wrap: wrap;
}

.columnsSearchField {
  position: relative;
  flex: 1 1 220px;
  display: flex;
  align-items: center;
  gap: 0.5rem;
  border: 1px solid rgba(148, 163, 184, 0.25);
  border-radius: 14px;
  padding: 0.45rem 0.65rem;
  background: rgba(148, 163, 184, 0.12);
}

.columnsSearchIcon {
  color: var(--mf-text-muted);
}

.columnsSearchInput {
  flex: 1 1 auto;
  border: none;
  background: transparent;
  outline: none;
  color: var(--mf-text-primary);
  font-size: 0.9rem;
}

.columnsListWrap {
  flex: 1 1 auto;
  min-height: 0;
  overflow-y: auto;
  padding-right: 0.35rem;
}

.columnsList {
  display: grid;
  gap: 0.75rem;
  padding: 0;
  margin: 0;
  list-style: none;
}

.columnRow {
  display: grid;
  grid-template-columns: auto 1fr auto;
  align-items: center;
  gap: 0.75rem;
  padding: 0.75rem 0.85rem;
  border: 1px solid rgba(148, 163, 184, 0.28);
  border-radius: 16px;
  background: rgba(148, 163, 184, 0.1);
  cursor: grab;
<<<<<<< HEAD
  transition: border 0.2s ease, box-shadow 0.2s ease, transform 0.2s ease, background 0.2s ease;
=======
  transition: transform 0.18s ease, box-shadow 0.18s ease, background 0.18s ease;
  transition: border 0.2s ease, box-shadow 0.2s ease;
>>>>>>> c4c2bf07
}

.columnRow:focus-visible,
.columnRow:hover {
  border-color: rgba(99, 102, 241, 0.52);
  box-shadow: 0 14px 28px rgba(79, 70, 229, 0.16);
}

.columnRow:active {
  cursor: grabbing;
}

.columnRowDragging {
<<<<<<< HEAD
  border-color: rgba(99, 102, 241, 0.68);
  box-shadow: 0 18px 36px rgba(79, 70, 229, 0.2);
  transform: scale(1.01);
  background: rgba(99, 102, 241, 0.12);
}

.columnRowPreview {
  border-style: dashed;
  border-color: rgba(99, 102, 241, 0.52);
  background: rgba(99, 102, 241, 0.08);
=======
  background: rgba(99, 102, 241, 0.16);
  box-shadow: 0 12px 24px rgba(99, 102, 241, 0.24);
  cursor: grabbing;
>>>>>>> c4c2bf07
}

.columnDragHandle {
  display: inline-flex;
  align-items: center;
  justify-content: center;
  color: var(--mf-text-muted);
  font-size: 1rem;
}

.columnMainControls {
  display: flex;
  flex-direction: column;
  gap: 0.55rem;
}

.columnLabel {
  display: inline-flex;
  align-items: center;
  gap: 0.55rem;
  font-weight: 600;
  color: var(--mf-text-primary);
  cursor: pointer;
}

.columnCheckbox {
  width: 18px;
  height: 18px;
}

.columnFormatGroup {
  display: inline-flex;
  align-items: center;
  gap: 0.5rem;
  font-size: 0.8rem;
  color: var(--mf-text-secondary);
}

.columnFormatLabel {
  text-transform: uppercase;
  letter-spacing: 0.08em;
  font-weight: 600;
}

.columnFormatSelect {
  border-radius: 12px;
  border: 1px solid rgba(148, 163, 184, 0.32);
  padding: 0.35rem 0.55rem;
  background: rgba(148, 163, 184, 0.12);
  color: var(--mf-text-primary);
  font-weight: 600;
}

.columnWidthGroup {
  display: flex;
  flex-direction: column;
  align-items: flex-end;
  gap: 0.35rem;
}

.columnWidthValue {
  font-size: 0.8rem;
  font-weight: 600;
  color: var(--mf-text-secondary);
}

.columnWidthSlider {
  width: 140px;
  accent-color: #6366f1;
}

.columnWidthSlider:focus-visible {
  outline: none;
  box-shadow: 0 0 0 3px rgba(99, 102, 241, 0.32);
  border-radius: 999px;
}

.columnsFooter {
  display: flex;
  justify-content: flex-end;
  padding-top: 0.35rem;
}

.modalField {
  display: flex;
  flex-direction: column;
  gap: 0.35rem;
}

.modalSearchGroup {
  display: flex;
  align-items: center;
  gap: 0.45rem;
  border-radius: 12px;
  border: 1px solid var(--mf-border-subtle);
  background: rgba(148, 163, 184, 0.12);
  padding: 0.45rem 0.7rem;
}

.modalSearchIcon {
  color: var(--mf-text-muted);
  font-size: 0.95rem;
}

.modalSearchInput {
  border: none;
  background: transparent;
  flex: 1 1 auto;
  min-width: 0;
  font-size: 0.9rem;
  color: var(--mf-text-primary);
  outline: none;
}

.modalLabel {
  font-size: 0.85rem;
  font-weight: 600;
  text-transform: uppercase;
  letter-spacing: 0.06em;
  color: var(--mf-text-muted);
}

.modalControl {
  border-radius: 14px;
  border: 1px solid var(--mf-border-subtle);
  padding: 0.65rem 0.85rem;
  font-size: 0.95rem;
  background: rgba(148, 163, 184, 0.08);
  color: var(--mf-text-primary);
}

.modalControl:focus {
  outline: 3px solid rgba(99, 102, 241, 0.24);
  border-color: rgba(99, 102, 241, 0.6);
  background: rgba(99, 102, 241, 0.18);
}

.tagList {
  display: flex;
  flex-wrap: wrap;
  gap: 0.5rem;
}

.tagOption {
  display: inline-flex;
  align-items: center;
  gap: 0.4rem;
  padding: 0.4rem 0.75rem;
  border-radius: 999px;
  border: 1px solid transparent;
  background: rgba(148, 163, 184, 0.16);
  color: var(--mf-text-secondary);
  font-size: 0.85rem;
  cursor: pointer;
  transition: background 0.2s ease, color 0.2s ease, border 0.2s ease;
}

.tagOption input {
  width: 16px;
  height: 16px;
}

.tagOptionActive {
  background: rgba(99, 102, 241, 0.18);
  border-color: rgba(99, 102, 241, 0.36);
  color: var(--mf-text-primary);
}

.emptyOption {
  font-size: 0.85rem;
  color: var(--mf-text-muted);
}

.modalFooter {
  display: flex;
  justify-content: flex-end;
  align-items: center;
  gap: 0.75rem;
  padding: 0 1.5rem 1.35rem;
}

.secondaryButton {
  border: 1px solid var(--mf-border-subtle);
  background: transparent;
  color: var(--mf-text-secondary);
  border-radius: 14px;
  padding: 0.65rem 1.1rem;
  font-weight: 600;
  cursor: pointer;
  transition: background 0.2s ease, color 0.2s ease, border 0.2s ease;
}

.secondaryButton:hover {
  background: rgba(148, 163, 184, 0.18);
  color: var(--mf-text-primary);
}

.modalApply {
  background: linear-gradient(135deg, #22d3ee 0%, #0ea5e9 100%);
  border: none;
  color: #ffffff;
  border-radius: 14px;
  padding: 0.65rem 1.2rem;
  font-weight: 600;
  cursor: pointer;
  box-shadow: 0 16px 32px rgba(14, 165, 233, 0.28);
  transition: transform 0.2s ease, box-shadow 0.2s ease;
}

.modalApply:hover {
  transform: translateY(-1px);
  box-shadow: 0 18px 36px rgba(14, 165, 233, 0.36);
}

.emptyState {
  padding: 3rem 1.5rem;
  text-align: center;
  color: var(--mf-text-muted);
  font-size: 0.95rem;
}

.advancedOverlay {
  position: fixed;
  inset: 0;
  background: rgba(15, 23, 42, 0.32);
  backdrop-filter: blur(2px);
  z-index: 55;
  display: grid;
  place-items: center;
  padding: 1.5rem;
}

.advancedPanel {
  width: min(480px, 90vw);
  border-radius: 20px;
  border: 1px solid var(--mf-border-subtle);
  background: var(--mf-sidebar-bg);
  box-shadow: var(--mf-elevation-md);
  display: flex;
  flex-direction: column;
  gap: 1.25rem;
  padding: 1.25rem 1.4rem 1.5rem;
  animation: fadeUp 0.24s ease;
}

.advancedHeader {
  display: flex;
  align-items: center;
  justify-content: space-between;
  gap: 0.75rem;
}

.advancedTitle {
  margin: 0;
  font-size: 1.05rem;
  font-weight: 700;
  color: var(--mf-text-primary);
}

.advancedSection {
  display: grid;
  gap: 0.35rem;
}

.advancedLabel {
  font-size: 0.8rem;
  text-transform: uppercase;
  letter-spacing: 0.08em;
  font-weight: 600;
  color: var(--mf-text-muted);
}

.advancedValue {
  font-size: 0.95rem;
  color: var(--mf-text-secondary);
}

.metricsGrid {
  display: grid;
  grid-template-columns: repeat(auto-fit, minmax(140px, 1fr));
  gap: 0.75rem;
}

.metricTile {
  border: 1px solid var(--mf-border-subtle);
  border-radius: 16px;
  padding: 0.75rem;
  background: rgba(148, 163, 184, 0.08);
  display: grid;
  gap: 0.35rem;
}

.metricLabel {
  font-size: 0.78rem;
  text-transform: uppercase;
  letter-spacing: 0.08em;
  color: var(--mf-text-muted);
}

.metricValue {
  font-size: 1rem;
  font-weight: 700;
  color: var(--mf-text-primary);
}

.wrap {
  white-space: nowrap;
}

.confirmOverlay {
  position: fixed;
  inset: 0;
  background: rgba(15, 23, 42, 0.4);
  backdrop-filter: blur(2px);
  display: grid;
  place-items: center;
  z-index: 60;
  padding: 1.5rem;
}

.confirmDialog {
  width: min(360px, 90vw);
  background: var(--mf-sidebar-bg);
  border: 1px solid var(--mf-border-subtle);
  border-radius: 18px;
  box-shadow: var(--mf-elevation-md);
  padding: 1.35rem 1.5rem 1.1rem;
  display: grid;
  gap: 1rem;
}

.confirmMessage {
  margin: 0;
  font-size: 0.98rem;
  color: var(--mf-text-primary);
  text-align: center;
}

.confirmActions {
  display: flex;
  justify-content: flex-end;
  gap: 0.75rem;
}

@media (max-width: 860px) {
  .toolbarCard {
    padding: 1rem 1.15rem;
    border-radius: 20px;
  }

  .tableScroll {
    max-height: clamp(360px, 58vh, 680px);
  }

  .primaryButton {
    width: 100%;
    justify-content: center;
  }

  .selectionBar {
    flex-direction: column;
    align-items: stretch;
  }
}

@media (max-width: 600px) {
  .toolbarLeft {
    width: 100%;
  }

  .searchGroup {
    width: 100%;
    min-width: 0;
  }

  .toolbarCard {
    gap: 0.85rem;
  }

  .selectionTotals {
    gap: 0.75rem;
  }
}<|MERGE_RESOLUTION|>--- conflicted
+++ resolved
@@ -40,19 +40,6 @@
   flex-wrap: wrap;
 }
 
-<<<<<<< HEAD
-.selectionQuickActions {
-  display: inline-flex;
-  align-items: center;
-  gap: 0.6rem;
-  flex-wrap: wrap;
-}
-
-.selectionQuickSummary {
-  font-size: 0.85rem;
-  color: var(--mf-text-secondary);
-  font-weight: 600;
-=======
 .toolbarSelectionControls {
   display: inline-flex;
   align-items: center;
@@ -80,7 +67,6 @@
 .primaryPillButton:focus-visible {
   transform: translateY(-1px);
   box-shadow: 0 14px 28px rgba(79, 70, 229, 0.32);
->>>>>>> c4c2bf07
 }
 
 .searchGroup {
@@ -154,7 +140,36 @@
   color: var(--mf-text-primary);
   font-size: 0.95rem;
   outline: none;
-<<<<<<< HEAD
+  padding-right: 4.5rem;
+}
+
+.searchSubmitButton {
+  position: absolute;
+  right: 2.4rem;
+  top: 50%;
+  transform: translateY(-50%);
+  display: inline-flex;
+  align-items: center;
+  gap: 0.35rem;
+}
+
+.searchIconButton {
+  border: none;
+  background: rgba(99, 102, 241, 0.16);
+  color: var(--mf-accent-strong);
+  width: 30px;
+  height: 30px;
+  border-radius: 999px;
+  display: grid;
+  place-items: center;
+  cursor: pointer;
+  transition: background 0.2s ease, color 0.2s ease;
+}
+
+.searchSubmitButton:hover,
+.searchSubmitButton:focus-visible {
+  background: rgba(99, 102, 241, 0.26);
+  color: #312e81;
   padding-right: 6.5rem;
 }
 
@@ -166,14 +181,6 @@
 .searchTrailingIcons {
   position: absolute;
   right: 0.45rem;
-=======
-  padding-right: 4.5rem;
-}
-
-.searchSubmitButton {
-  position: absolute;
-  right: 2.4rem;
->>>>>>> c4c2bf07
   top: 50%;
   transform: translateY(-50%);
   display: inline-flex;
@@ -183,26 +190,17 @@
 
 .searchIconButton {
   border: none;
-<<<<<<< HEAD
   background: transparent;
   color: var(--mf-text-muted);
   width: 30px;
   height: 30px;
   border-radius: 50%;
-=======
-  background: rgba(99, 102, 241, 0.16);
-  color: var(--mf-accent-strong);
-  width: 30px;
-  height: 30px;
-  border-radius: 999px;
->>>>>>> c4c2bf07
   display: grid;
   place-items: center;
   cursor: pointer;
   transition: background 0.2s ease, color 0.2s ease;
 }
 
-<<<<<<< HEAD
 .searchIconButton:hover,
 .searchIconButton:focus-visible {
   background: rgba(148, 163, 184, 0.25);
@@ -214,54 +212,6 @@
   color: rgba(239, 68, 68, 0.75);
 }
 
-=======
-.searchSubmitButton:hover,
-.searchSubmitButton:focus-visible {
-  background: rgba(99, 102, 241, 0.26);
-  color: #312e81;
-  padding-right: 6.5rem;
-}
-
-.searchInput::-webkit-search-cancel-button,
-.searchInput::-webkit-search-decoration {
-  display: none;
-}
-
-.searchTrailingIcons {
-  position: absolute;
-  right: 0.45rem;
-  top: 50%;
-  transform: translateY(-50%);
-  display: inline-flex;
-  align-items: center;
-  gap: 0.35rem;
-}
-
-.searchIconButton {
-  border: none;
-  background: transparent;
-  color: var(--mf-text-muted);
-  width: 30px;
-  height: 30px;
-  border-radius: 50%;
-  display: grid;
-  place-items: center;
-  cursor: pointer;
-  transition: background 0.2s ease, color 0.2s ease;
-}
-
-.searchIconButton:hover,
-.searchIconButton:focus-visible {
-  background: rgba(148, 163, 184, 0.25);
-  color: var(--mf-text-primary);
-  outline: none;
-}
-
-.searchClearButton {
-  color: rgba(239, 68, 68, 0.75);
-}
-
->>>>>>> c4c2bf07
 .searchClearButton:hover,
 .searchClearButton:focus-visible {
   color: rgba(220, 38, 38, 0.95);
@@ -452,147 +402,14 @@
   text-overflow: ellipsis;
 }
 
-<<<<<<< HEAD
-.headerInner {
-  position: relative;
-  display: flex;
-  align-items: center;
-  justify-content: space-between;
-  gap: 0.5rem;
-  width: 100%;
-}
-
-.headerLabelButton {
-=======
 .headerSortButton {
   display: inline-flex;
   align-items: center;
   gap: 0.4rem;
->>>>>>> c4c2bf07
   border: none;
   background: transparent;
   color: inherit;
   font: inherit;
-<<<<<<< HEAD
-  display: inline-flex;
-  align-items: center;
-  gap: 0.35rem;
-  padding: 0;
-  cursor: pointer;
-  max-width: 100%;
-  white-space: nowrap;
-}
-
-.headerLabelButton:hover,
-.headerLabelButton:focus-visible {
-  color: var(--mf-text-primary);
-  outline: none;
-}
-
-.headerFilterActive {
-  color: var(--mf-accent-strong);
-}
-
-.headerLabelIcon {
-  display: inline-flex;
-  align-items: center;
-}
-
-.headerLabelText {
-  overflow: hidden;
-  text-overflow: ellipsis;
-}
-
-.headerStaticLabel {
-  display: inline-flex;
-  align-items: center;
-  overflow: hidden;
-  text-overflow: ellipsis;
-}
-
-.headerValueOverflow {
-  display: inline-flex;
-  align-items: center;
-  justify-content: center;
-  min-width: 20px;
-  height: 20px;
-  padding: 0 0.35rem;
-  border-radius: 999px;
-  background: rgba(99, 102, 241, 0.18);
-  color: var(--mf-accent-strong);
-  font-size: 0.7rem;
-  font-weight: 700;
-}
-
-.headerControls {
-  display: inline-flex;
-  align-items: center;
-  gap: 0.25rem;
-  color: var(--mf-text-muted);
-}
-
-.headerSortButton {
-  border: none;
-  background: transparent;
-  padding: 0;
-  display: inline-flex;
-  align-items: center;
-  gap: 0.35rem;
-  cursor: pointer;
-  color: inherit;
-}
-
-.headerSortButton:hover,
-.headerSortButton:focus-visible {
-  color: var(--mf-text-primary);
-  outline: none;
-}
-
-.headerSortActive {
-  color: var(--mf-accent-strong);
-}
-
-.headerSortOrder {
-  font-size: 0.7rem;
-  font-weight: 700;
-}
-
-.sortGlyph {
-  display: inline-flex;
-  flex-direction: column;
-  align-items: center;
-  justify-content: center;
-  gap: 2px;
-  width: 14px;
-  color: currentColor;
-}
-
-.sortArrowUp,
-.sortArrowDown {
-  width: 0;
-  height: 0;
-  border-left: 4px solid transparent;
-  border-right: 4px solid transparent;
-  opacity: 0.35;
-}
-
-.sortArrowUp {
-  border-bottom: 6px solid currentColor;
-}
-
-.sortArrowDown {
-  border-top: 6px solid currentColor;
-}
-
-.sortGlyphAsc .sortArrowUp,
-.sortGlyphDesc .sortArrowDown {
-  opacity: 1;
-}
-
-.sortGlyphDesc .sortArrowUp,
-.sortGlyphAsc .sortArrowDown {
-  opacity: 0.2;
-=======
   text-transform: inherit;
   cursor: pointer;
   padding: 0;
@@ -782,7 +599,6 @@
 .filterClearButton:focus-visible {
   background: rgba(148, 163, 184, 0.16);
   color: var(--mf-text-primary);
->>>>>>> c4c2bf07
 }
 
 .headerAlignRight {
@@ -992,10 +808,6 @@
 }
 
 .actionsCell {
-<<<<<<< HEAD
-  width: 88px;
-  min-width: 88px;
-=======
   width: 180px;
   overflow: visible;
 }
@@ -1121,7 +933,6 @@
 
 .totalCell:first-child .cellText {
   justify-content: flex-start;
->>>>>>> c4c2bf07
 }
 
 .pill {
@@ -1670,12 +1481,8 @@
   border-radius: 16px;
   background: rgba(148, 163, 184, 0.1);
   cursor: grab;
-<<<<<<< HEAD
-  transition: border 0.2s ease, box-shadow 0.2s ease, transform 0.2s ease, background 0.2s ease;
-=======
   transition: transform 0.18s ease, box-shadow 0.18s ease, background 0.18s ease;
   transition: border 0.2s ease, box-shadow 0.2s ease;
->>>>>>> c4c2bf07
 }
 
 .columnRow:focus-visible,
@@ -1689,22 +1496,9 @@
 }
 
 .columnRowDragging {
-<<<<<<< HEAD
-  border-color: rgba(99, 102, 241, 0.68);
-  box-shadow: 0 18px 36px rgba(79, 70, 229, 0.2);
-  transform: scale(1.01);
-  background: rgba(99, 102, 241, 0.12);
-}
-
-.columnRowPreview {
-  border-style: dashed;
-  border-color: rgba(99, 102, 241, 0.52);
-  background: rgba(99, 102, 241, 0.08);
-=======
   background: rgba(99, 102, 241, 0.16);
   box-shadow: 0 12px 24px rgba(99, 102, 241, 0.24);
   cursor: grabbing;
->>>>>>> c4c2bf07
 }
 
 .columnDragHandle {
