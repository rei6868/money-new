import { useCallback, useEffect, useMemo, useState } from 'react';
import { FiXCircle } from 'react-icons/fi';

import AppLayout from '../../components/AppLayout';
import { CustomizeColumnsModal } from '../../components/transactions/CustomizeColumnsModal';
import { TransactionsFilterModal } from '../../components/transactions/TransactionsFilterModal';
import { TransactionsTable } from '../../components/transactions/TransactionsTable';
import { TransactionsToolbar } from '../../components/transactions/TransactionsToolbar';
import { useRequireAuth } from '../../hooks/useRequireAuth';
import { formatAmountWithTrailing } from '../../lib/numberFormat';
import styles from '../../styles/TransactionsHistory.module.css';

const createInitialFilters = () => ({
  person: 'all',
  category: 'all',
  year: 'all',
  month: 'all',
  types: [],
  debtTags: [],
  accounts: [],
});

const PAGE_SIZE_OPTIONS = [5, 10, 20, 30];
<<<<<<< HEAD
const NUMERIC_SORT_COLUMNS = new Set(['amount', 'percentBack', 'fixedBack', 'totalBack', 'finalPrice']);
const DATE_SORT_COLUMNS = new Set(['date']);

function getSortableValue(transaction, columnId) {
  if (NUMERIC_SORT_COLUMNS.has(columnId)) {
    const value = Number(transaction[columnId]);
    return Number.isNaN(value) ? 0 : value;
  }
  if (DATE_SORT_COLUMNS.has(columnId)) {
    const dateValue = new Date(`${transaction[columnId]}T00:00:00`).getTime();
    return Number.isNaN(dateValue) ? 0 : dateValue;
  }
  const rawValue = transaction[columnId];
  if (rawValue === undefined || rawValue === null) {
    return '';
  }
  return String(rawValue).toLowerCase();
}
=======
>>>>>>> 4ce04b43

export default function TransactionsHistoryPage() {
  const { isAuthenticated, isLoading } = useRequireAuth();
  const [transactions, setTransactions] = useState([]);
  const [isFetching, setIsFetching] = useState(false);
  const [draftQuery, setDraftQuery] = useState('');
  const [appliedQuery, setAppliedQuery] = useState('');
  const [previousQuery, setPreviousQuery] = useState('');
  const [draftFilters, setDraftFilters] = useState(createInitialFilters);
  const [appliedFilters, setAppliedFilters] = useState(createInitialFilters);
  const [filterOptions, setFilterOptions] = useState({
    people: [],
    categories: [],
    years: [],
    months: [],
    types: [],
    debtTags: [],
  });
  const [isFilterOpen, setIsFilterOpen] = useState(false);
  const [columnDefinitions, setColumnDefinitions] = useState([]);
  const [columnState, setColumnState] = useState([]);
  const [defaultColumnState, setDefaultColumnState] = useState([]);
  const [sortState, setSortState] = useState([]);
  const [selectedIds, setSelectedIds] = useState([]);
  const [selectionSummary, setSelectionSummary] = useState({
    count: 0,
    amount: 0,
    finalPrice: 0,
    totalBack: 0,
  });
  const [advancedPanel, setAdvancedPanel] = useState(null);
  const [isCustomizeOpen, setIsCustomizeOpen] = useState(false);
  const [showSelectedOnly, setShowSelectedOnly] = useState(false);
  const [pageSize, setPageSize] = useState(PAGE_SIZE_OPTIONS[1] ?? PAGE_SIZE_OPTIONS[0]);
  const [currentPage, setCurrentPage] = useState(1);
<<<<<<< HEAD
  const [quickFilters, setQuickFilters] = useState({
    category: '',
    owner: '',
    type: [],
    debtTag: [],
=======
  const [filterOptions, setFilterOptions] = useState({
    people: [],
    categories: [],
    years: [],
    months: [],
    types: [],
    debtTags: [],
    accounts: [],
  });
  const [selectionSummary, setSelectionSummary] = useState({
    count: 0,
    amount: 0,
    finalPrice: 0,
    totalBack: 0,
>>>>>>> 4ce04b43
  });

  useEffect(() => {
    if (!isAuthenticated) {
      return;
    }

    let isCancelled = false;

    fetch('/api/transactions/columns')
      .then((response) => {
        if (!response.ok) {
          throw new Error('Failed to fetch column metadata');
        }
        return response.json();
      })
      .then((data) => {
        if (isCancelled) {
          return;
        }

        const definitions = Array.isArray(data.columns) ? data.columns : [];
        const definitionLookup = new Map(definitions.map((definition) => [definition.id, definition]));
        const defaultState = Array.isArray(data.defaultState) ? data.defaultState : [];
        const normalizedState = defaultState.map((column, index) => {
          const definition = definitionLookup.get(column.id) ?? {};
          const minWidth = definition.minWidth ?? 120;
          const rawWidth = column.width;
          const fallbackWidth = definition.defaultWidth ?? minWidth;
          const parsedWidth = Number(rawWidth);
          const width = Number.isFinite(parsedWidth) ? parsedWidth : fallbackWidth;

          return {
            id: column.id,
            width: Math.max(width, minWidth),
            visible: column.visible ?? definition.defaultVisible !== false,
            order: column.order ?? index,
            format: column.format ?? definition.defaultFormat,
          };
        });

        setColumnDefinitions(definitions);
        setColumnState(normalizedState);
        setDefaultColumnState(normalizedState.map((column) => ({ ...column })));
        if (Array.isArray(data.defaultSort)) {
          setSortState(data.defaultSort);
        }
      })
      .catch((error) => {
        if (!isCancelled) {
          console.error(error);
        }
      });

    return () => {
      isCancelled = true;
    };
  }, [isAuthenticated]);

  const serializedSort = useMemo(() => JSON.stringify(sortState), [sortState]);

  useEffect(() => {
    if (!isAuthenticated) {
      return;
    }

    const controller = new AbortController();
    setIsFetching(true);

<<<<<<< HEAD
    let sortForRequest = [];
    try {
      sortForRequest = serializedSort ? JSON.parse(serializedSort) : [];
    } catch (error) {
      sortForRequest = [];
    }

    const params = new URLSearchParams();
    if (appliedQuery) {
      params.set('search', appliedQuery);
    }
    if (appliedFilters.person && appliedFilters.person !== 'all') {
      params.append('person', appliedFilters.person);
    }
    if (appliedFilters.category && appliedFilters.category !== 'all') {
      params.append('category', appliedFilters.category);
    }
    if (appliedFilters.year && appliedFilters.year !== 'all') {
      params.append('year', appliedFilters.year);
    }
    if (appliedFilters.month && appliedFilters.month !== 'all') {
      params.append('month', appliedFilters.month);
    }
    (appliedFilters.types ?? []).forEach((type) => params.append('type', type));
    (appliedFilters.debtTags ?? []).forEach((tag) => params.append('debtTag', tag));
    if (sortForRequest.length > 0) {
      params.set(
        'sort',
        sortForRequest
          .map((sort) => `${sort.id}:${sort.direction === 'desc' ? 'desc' : 'asc'}`)
          .join(','),
      );
    }

    fetch(`/api/transactions?${params.toString()}`, { signal: controller.signal })
      .then((response) => {
        if (!response.ok) {
          throw new Error('Failed to fetch transactions');
        }
        return response.json();
      })
      .then((data) => {
        setTransactions(Array.isArray(data.rows) ? data.rows : []);
        if (data.filters) {
          setFilterOptions((prev) => ({ ...prev, ...data.filters }));
        }
        if (Array.isArray(data.sort)) {
          const nextKey = JSON.stringify(data.sort);
          if (nextKey !== serializedSort) {
            setSortState(data.sort);
          }
        }
      })
      .catch((error) => {
        if (error.name !== 'AbortError') {
          console.error(error);
          setTransactions([]);
        }
      })
      .finally(() => {
        setIsFetching(false);
      });

    return () => {
      controller.abort();
    };
  }, [isAuthenticated, appliedQuery, appliedFilters, serializedSort]);

  useEffect(() => {
    if (transactions.length === 0) {
      return;
    }

    const people = new Set();
    const categories = new Set();
    const years = new Set();
    const months = new Set();
    const types = new Set();
    const debtTags = new Set();

    transactions.forEach((txn) => {
      if (txn.owner) {
        people.add(txn.owner);
      }
      if (txn.category) {
        categories.add(txn.category);
      }
      if (txn.year) {
        years.add(txn.year);
      }
      if (txn.month) {
        months.add(txn.month);
      }
      if (txn.type) {
        types.add(txn.type);
      }
      if (txn.debtTag) {
        debtTags.add(txn.debtTag);
      }
    });

    setFilterOptions((prev) => ({
      people: prev.people.length > 0 ? prev.people : Array.from(people).sort(),
      categories: prev.categories.length > 0 ? prev.categories : Array.from(categories).sort(),
      years: prev.years.length > 0 ? prev.years : Array.from(years).sort(),
      months:
        prev.months.length > 0
          ? prev.months
          : Array.from(months).sort((a, b) => new Date(`${a} 1, 2000`) - new Date(`${b} 1, 2000`)),
      types: prev.types.length > 0 ? prev.types : Array.from(types).sort(),
      debtTags: prev.debtTags.length > 0 ? prev.debtTags : Array.from(debtTags).sort(),
    }));
  }, [transactions]);
=======
    let parsedFilters;
    try {
      parsedFilters = JSON.parse(serializedFilters);
    } catch (error) {
      parsedFilters = createInitialFilters();
    }

    let parsedSort;
    try {
      parsedSort = sortKey ? JSON.parse(sortKey) : [];
    } catch (error) {
      parsedSort = [];
    }
>>>>>>> 4ce04b43

  useEffect(() => {
    const available = new Set(transactions.map((txn) => txn.id));
    setSelectedIds((prev) => prev.filter((id) => available.has(id)));
  }, [transactions]);

  useEffect(() => {
    if (selectedIds.length === 0) {
      setSelectionSummary({ count: 0, amount: 0, finalPrice: 0, totalBack: 0 });
      return;
    }
<<<<<<< HEAD
=======
    (parsedFilters.types ?? []).forEach((type) => {
      params.append('type', type);
    });
    (parsedFilters.debtTags ?? []).forEach((tag) => {
      params.append('debtTag', tag);
    });
    (parsedFilters.accounts ?? []).forEach((account) => {
      params.append('account', account);
    });
>>>>>>> 4ce04b43

    const controller = new AbortController();

    fetch('/api/transactions/selection', {
      method: 'POST',
      headers: { 'Content-Type': 'application/json' },
      body: JSON.stringify({ ids: selectedIds }),
      signal: controller.signal,
    })
      .then((response) => {
        if (!response.ok) {
          throw new Error('Failed to fetch selection summary');
        }
        return response.json();
      })
      .then((data) => {
<<<<<<< HEAD
        setSelectionSummary(
          data?.summary ?? { count: selectedIds.length, amount: 0, finalPrice: 0, totalBack: 0 },
        );
=======
        if (isCancelled) {
          return;
        }

        const rows = Array.isArray(data.rows) ? data.rows : [];
        setTransactions(rows);
        setSelectedIds((prev) => {
          const available = new Set(rows.map((row) => row.id));
          return prev.filter((id) => available.has(id));
        });
        setFilterOptions((prev) => {
          const merged = {
            ...prev,
            ...(data.filters ?? {}),
          };
          const accountSet = new Set(Array.isArray(merged.accounts) ? merged.accounts : []);
          rows.forEach((row) => {
            if (row.account) {
              accountSet.add(row.account);
            }
          });
          return {
            ...merged,
            accounts: Array.from(accountSet).sort((a, b) => a.localeCompare(b)),
          };
        });
        if (Array.isArray(data.sort)) {
          const nextKey = JSON.stringify(data.sort);
          if (nextKey !== sortKey) {
            setSortState(data.sort);
          }
        }
>>>>>>> 4ce04b43
      })
      .catch((error) => {
        if (error.name !== 'AbortError') {
          console.error(error);
          setSelectionSummary({ count: selectedIds.length, amount: 0, finalPrice: 0, totalBack: 0 });
        }
      });

    return () => {
      controller.abort();
    };
  }, [selectedIds]);

  useEffect(() => {
    if (selectedIds.length === 0 && showSelectedOnly) {
      setShowSelectedOnly(false);
    }
  }, [selectedIds, showSelectedOnly]);

  const definitionLookup = useMemo(
    () => new Map(columnDefinitions.map((definition) => [definition.id, definition])),
    [columnDefinitions],
  );

  const orderedColumns = useMemo(() => {
    if (columnState.length === 0) {
      return [];
    }

    return columnState
      .slice()
<<<<<<< HEAD
      .sort((a, b) => (a.order ?? 0) - (b.order ?? 0))
      .map((column) => {
        const definition = definitionLookup.get(column.id) ?? {};
        const minWidth = definition.minWidth ?? 120;
        const defaultVisible = definition.defaultVisible !== false;
        const normalizedWidth = Math.max(
          Number(column.width) || definition.defaultWidth || minWidth,
=======
      .sort((a, b) => a.order - b.order)
      .map((state) => {
        const definition = definitionLookup.get(state.id) ?? {};
        const minWidth = definition.minWidth ?? 120;
        const defaultVisible = definition.defaultVisible !== false;
        const normalizedWidth = Math.max(
          state.width ?? definition.defaultWidth ?? minWidth,
>>>>>>> 4ce04b43
          minWidth,
        );

        return {
          ...definition,
<<<<<<< HEAD
          ...column,
          width: normalizedWidth,
          visible: column.visible ?? defaultVisible,
=======
          ...state,
          width: normalizedWidth,
          visible: state.visible ?? defaultVisible,
>>>>>>> 4ce04b43
        };
      });
  }, [columnState, definitionLookup]);

  const visibleColumns = useMemo(
<<<<<<< HEAD
    () => orderedColumns.filter((column) => column.visible !== false),
    [orderedColumns],
  );

  const filteredTransactions = useMemo(() => {
    if (transactions.length === 0) {
      return [];
    }
    const loweredQuery = appliedQuery.trim().toLowerCase();
    const quickCategory = quickFilters.category;
    const quickOwner = quickFilters.owner;
    const quickTypes = new Set(quickFilters.type ?? []);
    const quickDebtTags = new Set(quickFilters.debtTag ?? []);

    return transactions.filter((txn) => {
      if (appliedFilters.person !== 'all' && txn.owner !== appliedFilters.person) {
        return false;
      }
      if (appliedFilters.category !== 'all' && txn.category !== appliedFilters.category) {
        return false;
      }
      if (appliedFilters.year !== 'all' && String(txn.year) !== String(appliedFilters.year)) {
        return false;
      }
      if (appliedFilters.month !== 'all' && String(txn.month) !== String(appliedFilters.month)) {
        return false;
      }
      if ((appliedFilters.types ?? []).length > 0 && !(appliedFilters.types ?? []).includes(txn.type)) {
        return false;
      }
      if ((appliedFilters.debtTags ?? []).length > 0 && !(appliedFilters.debtTags ?? []).includes(txn.debtTag)) {
        return false;
      }
      if (quickCategory && txn.category !== quickCategory) {
        return false;
      }
      if (quickOwner && txn.owner !== quickOwner) {
        return false;
      }
      if (quickTypes.size > 0 && !quickTypes.has(txn.type)) {
        return false;
      }
      if (quickDebtTags.size > 0 && !quickDebtTags.has(txn.debtTag)) {
        return false;
      }
      if (!loweredQuery) {
        return true;
      }
      const searchable = [
        txn.id,
        txn.notes,
        txn.shop,
        txn.account,
        txn.category,
        txn.owner,
        txn.debtTag,
        txn.cycleTag,
      ]
        .join(' ')
        .toLowerCase();
      return searchable.includes(loweredQuery);
    });
  }, [transactions, appliedFilters, appliedQuery, quickFilters]);

  const sortedTransactions = useMemo(() => {
    if (sortState.length === 0) {
      return filteredTransactions;
    }

    return filteredTransactions.slice().sort((a, b) => {
      for (const sort of sortState) {
        const direction = sort.direction === 'desc' ? -1 : 1;
        const aValue = getSortableValue(a, sort.id);
        const bValue = getSortableValue(b, sort.id);
        if (aValue < bValue) {
          return -1 * direction;
        }
        if (aValue > bValue) {
          return 1 * direction;
        }
      }
      return 0;
    });
  }, [filteredTransactions, sortState]);
=======
    () => orderedColumns.filter((column) => column.visible),
    [orderedColumns],
  );

  const filteredTransactions = useMemo(() => transactions, [transactions]);

  useEffect(() => {
    const filteredIds = new Set(filteredTransactions.map((txn) => txn.id));
    setSelectedIds((prev) => {
      const next = prev.filter((id) => filteredIds.has(id));
      return next.length === prev.length ? prev : next;
    });
  }, [filteredTransactions]);

  useEffect(() => {
    if (selectedIds.length === 0 && showSelectedOnly) {
      setShowSelectedOnly(false);
    }
  }, [selectedIds, showSelectedOnly]);
>>>>>>> 4ce04b43

  const selectedSet = useMemo(() => new Set(selectedIds), [selectedIds]);

  const effectiveTransactions = useMemo(() => {
    if (!showSelectedOnly) {
      return filteredTransactions;
    }
<<<<<<< HEAD
    return sortedTransactions.filter((txn) => selectedSet.has(txn.id));
  }, [showSelectedOnly, sortedTransactions, selectedSet]);
=======

    return filteredTransactions.filter((txn) => selectedLookup.has(txn.id));
  }, [filteredTransactions, showSelectedOnly, selectedLookup]);
>>>>>>> 4ce04b43

  useEffect(() => {
    setCurrentPage(1);
  }, [pageSize, appliedFilters, appliedQuery, quickFilters, showSelectedOnly, sortState]);

  const totalPages = Math.max(1, Math.ceil(effectiveTransactions.length / pageSize));

  useEffect(() => {
    setCurrentPage((prev) => {
      if (prev > totalPages) {
        return totalPages;
      }
      return prev;
    });
  }, [totalPages]);

  const paginatedTransactions = useMemo(() => {
    const start = (currentPage - 1) * pageSize;
    return effectiveTransactions.slice(start, start + pageSize);
  }, [effectiveTransactions, currentPage, pageSize]);

  const filterCount = useMemo(() => {
<<<<<<< HEAD
    const baseCount = ['person', 'category', 'year', 'month'].filter(
      (key) => appliedFilters[key] && appliedFilters[key] !== 'all',
    ).length;
    const multiCount = (appliedFilters.types?.length ?? 0) + (appliedFilters.debtTags?.length ?? 0);
    const quickCount = Object.values(quickFilters).reduce((total, value) => {
      if (Array.isArray(value)) {
        return total + value.length;
=======
    let count = 0;
    if (appliedFilters.person !== 'all') {
      count += 1;
    }
    if (appliedFilters.category !== 'all') {
      count += 1;
    }
    if (appliedFilters.year !== 'all') {
      count += 1;
    }
    if (appliedFilters.month !== 'all') {
      count += 1;
    }
    if ((appliedFilters.types ?? []).length > 0) {
      count += 1;
    }
    if ((appliedFilters.debtTags ?? []).length > 0) {
      count += 1;
    }
    if ((appliedFilters.accounts ?? []).length > 0) {
      count += 1;
    }
    return count;
  }, [appliedFilters]);

  const handleSelectRow = (id, checked) => {
    setSelectedIds((prev) => {
      if (checked) {
        if (prev.includes(id)) {
          return prev;
        }
        return [...prev, id];
>>>>>>> 4ce04b43
      }
      return total + (value ? 1 : 0);
    }, 0);
    return baseCount + multiCount + quickCount;
  }, [appliedFilters, quickFilters]);

  const handleSubmitSearch = useCallback(() => {
    setPreviousQuery(appliedQuery);
    setAppliedQuery(draftQuery.trim());
  }, [appliedQuery, draftQuery]);

<<<<<<< HEAD
  const handleClearSearch = useCallback(() => {
    setPreviousQuery(appliedQuery);
=======
    if (appliedQuery) {
      setPreviousQuery(appliedQuery);
    }
    setAppliedQuery(normalized);
    setCurrentPage(1);
  }, [draftQuery, appliedQuery]);

  const handleClearQuery = () => {
    const normalizedDraft = draftQuery.trim();
    const normalizedApplied = appliedQuery.trim();
    const clearedValue = normalizedDraft || normalizedApplied;

    if (!clearedValue) {
      return;
    }

    setPreviousQuery(clearedValue);
>>>>>>> 4ce04b43
    setDraftQuery('');
    setAppliedQuery('');
  }, [appliedQuery]);

  const handleRestoreQuery = useCallback((value) => {
    setDraftQuery(value);
    setAppliedQuery(value);
<<<<<<< HEAD
  }, []);
=======
    setCurrentPage(1);
  };

  const handleOpenFilters = () => {
    setDraftFilters(appliedFilters);
    setIsFilterOpen(true);
  };
>>>>>>> 4ce04b43

  const handleFilterChange = useCallback((field, value) => {
    setDraftFilters((prev) => ({ ...prev, [field]: value }));
  }, []);

  const handleFilterToggle = useCallback((field, value, checked) => {
    setDraftFilters((prev) => {
      const list = new Set(prev[field] ?? []);
      if (checked) {
        list.add(value);
      } else {
        list.delete(value);
      }
      return { ...prev, [field]: Array.from(list) };
    });
  }, []);

<<<<<<< HEAD
  const handleFilterReset = useCallback(() => {
=======
  const updateFiltersSync = useCallback((updater) => {
    setDraftFilters((prev) => {
      const next = typeof updater === 'function' ? updater(prev) : updater;
      return next;
    });
    setAppliedFilters((prev) => {
      const next = typeof updater === 'function' ? updater(prev) : updater;
      return next;
    });
    setCurrentPage(1);
  }, []);

  const handleFilterReset = () => {
>>>>>>> 4ce04b43
    setDraftFilters(createInitialFilters());
  }, []);

<<<<<<< HEAD
  const handleFilterApply = useCallback(() => {
    setAppliedFilters(draftFilters);
    setIsFilterOpen(false);
  }, [draftFilters]);
=======
  const handleFilterApply = () => {
    setAppliedFilters({
      ...draftFilters,
      types: [...(draftFilters.types ?? [])],
      debtTags: [...(draftFilters.debtTags ?? [])],
      accounts: [...(draftFilters.accounts ?? [])],
    });
    setIsFilterOpen(false);
    setCurrentPage(1);
  };

  const handleQuickFilterChange = useCallback(
    (field, value) => {
      updateFiltersSync((prev) => ({
        ...prev,
        [field]: value,
      }));
    },
    [updateFiltersSync],
  );

  const handleQuickFilterToggle = useCallback(
    (field, value, checked) => {
      updateFiltersSync((prev) => {
        const current = new Set(prev[field] ?? []);
        if (checked) {
          current.add(value);
        } else {
          current.delete(value);
        }
        return {
          ...prev,
          [field]: Array.from(current),
        };
      });
    },
    [updateFiltersSync],
  );

  const handleSearchOptions = useCallback((field, term) => {
    const optionKey = field === 'people' ? 'people' : field === 'categories' ? 'categories' : null;
    if (!optionKey) {
      return;
    }

    const params = new URLSearchParams({ field, query: term ?? '' });
>>>>>>> 4ce04b43

  const handleSelectRow = useCallback((id, checked) => {
    setSelectedIds((prev) => {
      if (checked) {
        if (prev.includes(id)) {
          return prev;
        }
        return [...prev, id];
      }
      return prev.filter((item) => item !== id);
    });
  }, []);

  const handleSelectAll = useCallback(
    (checked) => {
      if (!checked) {
        setSelectedIds([]);
        return;
      }
      setSelectedIds(filteredTransactions.map((txn) => txn.id));
    },
    [filteredTransactions],
  );

  const handleDeselectAll = useCallback(() => {
    setSelectedIds([]);
  }, []);

  const handleToggleShowSelected = useCallback(() => {
    setShowSelectedOnly((prev) => !prev);
  }, []);

  const handleApplyColumns = useCallback(
    (columns) => {
      setColumnState(
        columns.map((column, index) => {
          const definition = definitionLookup.get(column.id) ?? {};
          const minWidth = definition.minWidth ?? 120;
          const defaultVisible = definition.defaultVisible !== false;
          const normalizedWidth = Math.max(
            Number(column.width) || definition.defaultWidth || minWidth,
            minWidth,
          );

          return {
            id: column.id,
            width: normalizedWidth,
            visible: column.visible ?? defaultVisible,
            order: index,
            format: column.format ?? definition.defaultFormat,
          };
        }),
      );
      setIsCustomizeOpen(false);
    },
    [definitionLookup],
  );

  const handleResetColumns = useCallback(() => {
    if (defaultColumnState.length > 0) {
      setColumnState(
        defaultColumnState.map((column, index) => ({
          ...column,
          order: column.order ?? index,
        })),
      );
    }
    setIsCustomizeOpen(false);
  }, [defaultColumnState]);

  const handleSortStateChange = useCallback((columnId, options = {}) => {
    setSortState((prev) => {
      const existingIndex = prev.findIndex((item) => item.id === columnId);
      const nextDirection =
        existingIndex === -1
          ? 'asc'
          : prev[existingIndex].direction === 'asc'
          ? 'desc'
          : prev[existingIndex].direction === 'desc'
          ? null
          : 'asc';

      if (!options.multi) {
        if (!nextDirection) {
          return [];
        }
        return [{ id: columnId, direction: nextDirection }];
      }

      if (!nextDirection) {
        return prev.filter((item) => item.id !== columnId);
      }

      if (existingIndex === -1) {
        return [...prev, { id: columnId, direction: nextDirection }];
      }

      const next = [...prev];
      next[existingIndex] = { id: columnId, direction: nextDirection };
      return next;
    });
  }, []);

  const handleQuickFilterChange = useCallback((filterId, value) => {
    setQuickFilters((prev) => ({ ...prev, [filterId]: value }));
  }, []);

  const handleAddTransaction = useCallback(() => {
    setAdvancedPanel({ mode: 'create' });
  }, []);

  const handleAdvanced = useCallback((payload) => {
    setAdvancedPanel(payload);
  }, []);

  const handleCloseAdvanced = useCallback(() => {
    setAdvancedPanel(null);
  }, []);

  const handleSearchOptions = useCallback(() => {
    // Placeholder for future async search of filter options.
  }, []);

  if (isLoading || !isAuthenticated) {
    return null;
  }

  return (
    <AppLayout
      title="Transactions History"
      subtitle="Monitor every inflow, cashback, debt movement, and adjustment inside Money Flow."
    >
      <div className={styles.screen}>
        <TransactionsToolbar
          searchValue={draftQuery}
          onSearchChange={setDraftQuery}
          onSubmitSearch={handleSubmitSearch}
          onClearSearch={handleClearSearch}
          previousQuery={previousQuery}
          onRestoreQuery={handleRestoreQuery}
          onFilterClick={() => setIsFilterOpen(true)}
          filterCount={filterCount}
          onClearFilters={handleFilterReset}
          onAddTransaction={handleAddTransaction}
          onCustomizeColumns={() => setIsCustomizeOpen(true)}
          selectedCount={selectedIds.length}
          selectionSummary={selectionSummary}
          onDeselectAll={handleDeselectAll}
          onToggleShowSelected={handleToggleShowSelected}
          isShowingSelectedOnly={showSelectedOnly}
        />

        {isFetching || columnDefinitions.length === 0 ? (
          <div className={styles.tableCard} data-testid="transactions-loading">
            <div className={styles.emptyState}>Loading transactions...</div>
          </div>
        ) : (
          <TransactionsTable
            transactions={paginatedTransactions}
            selectedIds={selectedIds}
            onSelectRow={handleSelectRow}
            onSelectAll={handleSelectAll}
            selectionSummary={selectionSummary}
            onOpenAdvanced={handleAdvanced}
            columnDefinitions={columnDefinitions}
            visibleColumns={visibleColumns}
            pagination={{
              pageSize,
              pageSizeOptions: PAGE_SIZE_OPTIONS,
              currentPage,
              totalPages,
              onPageSizeChange: (value) =>
                setPageSize(PAGE_SIZE_OPTIONS.includes(value) ? value : PAGE_SIZE_OPTIONS[0]),
              onPageChange: (page) =>
                setCurrentPage((prev) => {
                  const next = Math.min(Math.max(page, 1), totalPages);
                  return next === prev ? prev : next;
                }),
            }}
            sortState={sortState}
            onSortChange={handleSortStateChange}
<<<<<<< HEAD
            quickFilters={quickFilters}
            quickFilterOptions={{
              category: filterOptions.categories,
              owner: filterOptions.people,
              type: filterOptions.types,
              debtTag: filterOptions.debtTags,
            }}
            onQuickFilterChange={handleQuickFilterChange}
=======
            quickFilters={appliedFilters}
            quickFilterOptions={filterOptions}
            onQuickFilterChange={handleQuickFilterChange}
            onQuickFilterToggle={handleQuickFilterToggle}
            onQuickFilterSearch={handleSearchOptions}
>>>>>>> 4ce04b43
          />
        )}
      </div>

      <TransactionsFilterModal
        isOpen={isFilterOpen}
        filters={draftFilters}
        onChange={handleFilterChange}
        onToggleOption={handleFilterToggle}
        onClose={() => setIsFilterOpen(false)}
        onReset={handleFilterReset}
        onApply={handleFilterApply}
        options={filterOptions}
        onSearchOptions={handleSearchOptions}
      />

      <CustomizeColumnsModal
        isOpen={isCustomizeOpen}
        columns={orderedColumns}
        onClose={() => setIsCustomizeOpen(false)}
        onApply={handleApplyColumns}
        onReset={handleResetColumns}
        columnDefinitions={columnDefinitions}
      />

      {advancedPanel ? (
        <div
          className={styles.advancedOverlay}
          data-testid="transactions-advanced-modal"
          role="dialog"
          aria-modal="true"
        >
          <div className={styles.advancedPanel}>
            <div className={styles.advancedHeader}>
              <h3 className={styles.advancedTitle}>
                {advancedPanel.mode === 'create'
                  ? 'Quick Create Transaction'
                  : advancedPanel.mode === 'edit'
                  ? `Edit ${advancedPanel.transaction?.id ?? ''}`
                  : advancedPanel.mode === 'delete'
                  ? `Delete ${advancedPanel.transaction?.id ?? ''}`
                  : `Advanced options for ${advancedPanel.transaction?.id ?? ''}`}
              </h3>
              <button
                type="button"
                className={styles.iconButton}
                onClick={handleCloseAdvanced}
                data-testid="transactions-advanced-close"
                aria-label="Close advanced options"
              >
                <FiXCircle aria-hidden />
              </button>
            </div>

            {advancedPanel.mode === 'create' ? (
              <div className={styles.modalBody}>
                <div className={styles.modalField}>
                  <p className={styles.modalLabel}>Status</p>
                  <p className={styles.advancedValue}>
                    Use this space to configure quick entry templates. Builder is coming soon.
                  </p>
                </div>
                <div className={styles.modalField}>
                  <p className={styles.modalLabel}>Next step</p>
                  <p className={styles.advancedValue}>
                    Connect to your preferred batch input to populate a draft transaction with preset Cashback and Debt parameters.
                  </p>
                </div>
              </div>
            ) : (
              <>
                <div className={styles.modalBody}>
                  <div className={styles.advancedSection}>
                    <span className={styles.advancedLabel}>Owner</span>
                    <span className={styles.advancedValue}>
                      {advancedPanel.transaction?.owner ?? 'Unassigned'}
                    </span>
                  </div>
                  <div className={styles.advancedSection}>
                    <span className={styles.advancedLabel}>Account</span>
                    <span className={styles.advancedValue}>
                      {advancedPanel.transaction?.account ?? 'Not available'}
                    </span>
                  </div>
                  <div className={styles.advancedSection}>
                    <span className={styles.advancedLabel}>Notes</span>
                    <span className={styles.advancedValue}>
                      {advancedPanel.transaction?.notes ?? '—'}
                    </span>
                  </div>
                </div>

                <div className={styles.metricsGrid}>
                  <div className={styles.metricTile}>
                    <span className={styles.metricLabel}>Amount</span>
                    <span className={styles.metricValue}>
                      {formatAmountWithTrailing(advancedPanel.transaction?.amount)}
                    </span>
                  </div>
                  <div className={styles.metricTile}>
                    <span className={styles.metricLabel}>Total Back</span>
                    <span className={styles.metricValue}>
                      {formatAmountWithTrailing(advancedPanel.transaction?.totalBack)}
                    </span>
                  </div>
                  <div className={styles.metricTile}>
                    <span className={styles.metricLabel}>Final Price</span>
                    <span className={styles.metricValue}>
                      {formatAmountWithTrailing(advancedPanel.transaction?.finalPrice)}
                    </span>
                  </div>
                </div>

                <div className={styles.modalFooter}>
                  <button
                    type="button"
                    className={styles.secondaryButton}
                    onClick={handleCloseAdvanced}
                    data-testid="transactions-advanced-dismiss"
                  >
                    Close
                  </button>
                  {advancedPanel.mode === 'delete' ? (
                    <button
                      type="button"
                      className={`${styles.primaryButton} ${styles.wrap}`}
                      data-testid="transactions-advanced-confirm-delete"
                    >
                      Confirm delete
                    </button>
                  ) : (
                    <button
                      type="button"
                      className={styles.primaryButton}
                      data-testid="transactions-advanced-start-edit"
                    >
                      Launch editor
                    </button>
                  )}
                </div>
              </>
            )}
          </div>
        </div>
      ) : null}
    </AppLayout>
  );
}<|MERGE_RESOLUTION|>--- conflicted
+++ resolved
@@ -21,27 +21,6 @@
 });
 
 const PAGE_SIZE_OPTIONS = [5, 10, 20, 30];
-<<<<<<< HEAD
-const NUMERIC_SORT_COLUMNS = new Set(['amount', 'percentBack', 'fixedBack', 'totalBack', 'finalPrice']);
-const DATE_SORT_COLUMNS = new Set(['date']);
-
-function getSortableValue(transaction, columnId) {
-  if (NUMERIC_SORT_COLUMNS.has(columnId)) {
-    const value = Number(transaction[columnId]);
-    return Number.isNaN(value) ? 0 : value;
-  }
-  if (DATE_SORT_COLUMNS.has(columnId)) {
-    const dateValue = new Date(`${transaction[columnId]}T00:00:00`).getTime();
-    return Number.isNaN(dateValue) ? 0 : dateValue;
-  }
-  const rawValue = transaction[columnId];
-  if (rawValue === undefined || rawValue === null) {
-    return '';
-  }
-  return String(rawValue).toLowerCase();
-}
-=======
->>>>>>> 4ce04b43
 
 export default function TransactionsHistoryPage() {
   const { isAuthenticated, isLoading } = useRequireAuth();
@@ -77,13 +56,6 @@
   const [showSelectedOnly, setShowSelectedOnly] = useState(false);
   const [pageSize, setPageSize] = useState(PAGE_SIZE_OPTIONS[1] ?? PAGE_SIZE_OPTIONS[0]);
   const [currentPage, setCurrentPage] = useState(1);
-<<<<<<< HEAD
-  const [quickFilters, setQuickFilters] = useState({
-    category: '',
-    owner: '',
-    type: [],
-    debtTag: [],
-=======
   const [filterOptions, setFilterOptions] = useState({
     people: [],
     categories: [],
@@ -98,7 +70,6 @@
     amount: 0,
     finalPrice: 0,
     totalBack: 0,
->>>>>>> 4ce04b43
   });
 
   useEffect(() => {
@@ -168,121 +139,6 @@
     const controller = new AbortController();
     setIsFetching(true);
 
-<<<<<<< HEAD
-    let sortForRequest = [];
-    try {
-      sortForRequest = serializedSort ? JSON.parse(serializedSort) : [];
-    } catch (error) {
-      sortForRequest = [];
-    }
-
-    const params = new URLSearchParams();
-    if (appliedQuery) {
-      params.set('search', appliedQuery);
-    }
-    if (appliedFilters.person && appliedFilters.person !== 'all') {
-      params.append('person', appliedFilters.person);
-    }
-    if (appliedFilters.category && appliedFilters.category !== 'all') {
-      params.append('category', appliedFilters.category);
-    }
-    if (appliedFilters.year && appliedFilters.year !== 'all') {
-      params.append('year', appliedFilters.year);
-    }
-    if (appliedFilters.month && appliedFilters.month !== 'all') {
-      params.append('month', appliedFilters.month);
-    }
-    (appliedFilters.types ?? []).forEach((type) => params.append('type', type));
-    (appliedFilters.debtTags ?? []).forEach((tag) => params.append('debtTag', tag));
-    if (sortForRequest.length > 0) {
-      params.set(
-        'sort',
-        sortForRequest
-          .map((sort) => `${sort.id}:${sort.direction === 'desc' ? 'desc' : 'asc'}`)
-          .join(','),
-      );
-    }
-
-    fetch(`/api/transactions?${params.toString()}`, { signal: controller.signal })
-      .then((response) => {
-        if (!response.ok) {
-          throw new Error('Failed to fetch transactions');
-        }
-        return response.json();
-      })
-      .then((data) => {
-        setTransactions(Array.isArray(data.rows) ? data.rows : []);
-        if (data.filters) {
-          setFilterOptions((prev) => ({ ...prev, ...data.filters }));
-        }
-        if (Array.isArray(data.sort)) {
-          const nextKey = JSON.stringify(data.sort);
-          if (nextKey !== serializedSort) {
-            setSortState(data.sort);
-          }
-        }
-      })
-      .catch((error) => {
-        if (error.name !== 'AbortError') {
-          console.error(error);
-          setTransactions([]);
-        }
-      })
-      .finally(() => {
-        setIsFetching(false);
-      });
-
-    return () => {
-      controller.abort();
-    };
-  }, [isAuthenticated, appliedQuery, appliedFilters, serializedSort]);
-
-  useEffect(() => {
-    if (transactions.length === 0) {
-      return;
-    }
-
-    const people = new Set();
-    const categories = new Set();
-    const years = new Set();
-    const months = new Set();
-    const types = new Set();
-    const debtTags = new Set();
-
-    transactions.forEach((txn) => {
-      if (txn.owner) {
-        people.add(txn.owner);
-      }
-      if (txn.category) {
-        categories.add(txn.category);
-      }
-      if (txn.year) {
-        years.add(txn.year);
-      }
-      if (txn.month) {
-        months.add(txn.month);
-      }
-      if (txn.type) {
-        types.add(txn.type);
-      }
-      if (txn.debtTag) {
-        debtTags.add(txn.debtTag);
-      }
-    });
-
-    setFilterOptions((prev) => ({
-      people: prev.people.length > 0 ? prev.people : Array.from(people).sort(),
-      categories: prev.categories.length > 0 ? prev.categories : Array.from(categories).sort(),
-      years: prev.years.length > 0 ? prev.years : Array.from(years).sort(),
-      months:
-        prev.months.length > 0
-          ? prev.months
-          : Array.from(months).sort((a, b) => new Date(`${a} 1, 2000`) - new Date(`${b} 1, 2000`)),
-      types: prev.types.length > 0 ? prev.types : Array.from(types).sort(),
-      debtTags: prev.debtTags.length > 0 ? prev.debtTags : Array.from(debtTags).sort(),
-    }));
-  }, [transactions]);
-=======
     let parsedFilters;
     try {
       parsedFilters = JSON.parse(serializedFilters);
@@ -296,7 +152,6 @@
     } catch (error) {
       parsedSort = [];
     }
->>>>>>> 4ce04b43
 
   useEffect(() => {
     const available = new Set(transactions.map((txn) => txn.id));
@@ -308,8 +163,6 @@
       setSelectionSummary({ count: 0, amount: 0, finalPrice: 0, totalBack: 0 });
       return;
     }
-<<<<<<< HEAD
-=======
     (parsedFilters.types ?? []).forEach((type) => {
       params.append('type', type);
     });
@@ -319,7 +172,6 @@
     (parsedFilters.accounts ?? []).forEach((account) => {
       params.append('account', account);
     });
->>>>>>> 4ce04b43
 
     const controller = new AbortController();
 
@@ -336,11 +188,6 @@
         return response.json();
       })
       .then((data) => {
-<<<<<<< HEAD
-        setSelectionSummary(
-          data?.summary ?? { count: selectedIds.length, amount: 0, finalPrice: 0, totalBack: 0 },
-        );
-=======
         if (isCancelled) {
           return;
         }
@@ -373,7 +220,6 @@
             setSortState(data.sort);
           }
         }
->>>>>>> 4ce04b43
       })
       .catch((error) => {
         if (error.name !== 'AbortError') {
@@ -405,15 +251,6 @@
 
     return columnState
       .slice()
-<<<<<<< HEAD
-      .sort((a, b) => (a.order ?? 0) - (b.order ?? 0))
-      .map((column) => {
-        const definition = definitionLookup.get(column.id) ?? {};
-        const minWidth = definition.minWidth ?? 120;
-        const defaultVisible = definition.defaultVisible !== false;
-        const normalizedWidth = Math.max(
-          Number(column.width) || definition.defaultWidth || minWidth,
-=======
       .sort((a, b) => a.order - b.order)
       .map((state) => {
         const definition = definitionLookup.get(state.id) ?? {};
@@ -421,112 +258,19 @@
         const defaultVisible = definition.defaultVisible !== false;
         const normalizedWidth = Math.max(
           state.width ?? definition.defaultWidth ?? minWidth,
->>>>>>> 4ce04b43
           minWidth,
         );
 
         return {
           ...definition,
-<<<<<<< HEAD
-          ...column,
-          width: normalizedWidth,
-          visible: column.visible ?? defaultVisible,
-=======
           ...state,
           width: normalizedWidth,
           visible: state.visible ?? defaultVisible,
->>>>>>> 4ce04b43
         };
       });
   }, [columnState, definitionLookup]);
 
   const visibleColumns = useMemo(
-<<<<<<< HEAD
-    () => orderedColumns.filter((column) => column.visible !== false),
-    [orderedColumns],
-  );
-
-  const filteredTransactions = useMemo(() => {
-    if (transactions.length === 0) {
-      return [];
-    }
-    const loweredQuery = appliedQuery.trim().toLowerCase();
-    const quickCategory = quickFilters.category;
-    const quickOwner = quickFilters.owner;
-    const quickTypes = new Set(quickFilters.type ?? []);
-    const quickDebtTags = new Set(quickFilters.debtTag ?? []);
-
-    return transactions.filter((txn) => {
-      if (appliedFilters.person !== 'all' && txn.owner !== appliedFilters.person) {
-        return false;
-      }
-      if (appliedFilters.category !== 'all' && txn.category !== appliedFilters.category) {
-        return false;
-      }
-      if (appliedFilters.year !== 'all' && String(txn.year) !== String(appliedFilters.year)) {
-        return false;
-      }
-      if (appliedFilters.month !== 'all' && String(txn.month) !== String(appliedFilters.month)) {
-        return false;
-      }
-      if ((appliedFilters.types ?? []).length > 0 && !(appliedFilters.types ?? []).includes(txn.type)) {
-        return false;
-      }
-      if ((appliedFilters.debtTags ?? []).length > 0 && !(appliedFilters.debtTags ?? []).includes(txn.debtTag)) {
-        return false;
-      }
-      if (quickCategory && txn.category !== quickCategory) {
-        return false;
-      }
-      if (quickOwner && txn.owner !== quickOwner) {
-        return false;
-      }
-      if (quickTypes.size > 0 && !quickTypes.has(txn.type)) {
-        return false;
-      }
-      if (quickDebtTags.size > 0 && !quickDebtTags.has(txn.debtTag)) {
-        return false;
-      }
-      if (!loweredQuery) {
-        return true;
-      }
-      const searchable = [
-        txn.id,
-        txn.notes,
-        txn.shop,
-        txn.account,
-        txn.category,
-        txn.owner,
-        txn.debtTag,
-        txn.cycleTag,
-      ]
-        .join(' ')
-        .toLowerCase();
-      return searchable.includes(loweredQuery);
-    });
-  }, [transactions, appliedFilters, appliedQuery, quickFilters]);
-
-  const sortedTransactions = useMemo(() => {
-    if (sortState.length === 0) {
-      return filteredTransactions;
-    }
-
-    return filteredTransactions.slice().sort((a, b) => {
-      for (const sort of sortState) {
-        const direction = sort.direction === 'desc' ? -1 : 1;
-        const aValue = getSortableValue(a, sort.id);
-        const bValue = getSortableValue(b, sort.id);
-        if (aValue < bValue) {
-          return -1 * direction;
-        }
-        if (aValue > bValue) {
-          return 1 * direction;
-        }
-      }
-      return 0;
-    });
-  }, [filteredTransactions, sortState]);
-=======
     () => orderedColumns.filter((column) => column.visible),
     [orderedColumns],
   );
@@ -546,7 +290,6 @@
       setShowSelectedOnly(false);
     }
   }, [selectedIds, showSelectedOnly]);
->>>>>>> 4ce04b43
 
   const selectedSet = useMemo(() => new Set(selectedIds), [selectedIds]);
 
@@ -554,14 +297,9 @@
     if (!showSelectedOnly) {
       return filteredTransactions;
     }
-<<<<<<< HEAD
-    return sortedTransactions.filter((txn) => selectedSet.has(txn.id));
-  }, [showSelectedOnly, sortedTransactions, selectedSet]);
-=======
 
     return filteredTransactions.filter((txn) => selectedLookup.has(txn.id));
   }, [filteredTransactions, showSelectedOnly, selectedLookup]);
->>>>>>> 4ce04b43
 
   useEffect(() => {
     setCurrentPage(1);
@@ -584,15 +322,6 @@
   }, [effectiveTransactions, currentPage, pageSize]);
 
   const filterCount = useMemo(() => {
-<<<<<<< HEAD
-    const baseCount = ['person', 'category', 'year', 'month'].filter(
-      (key) => appliedFilters[key] && appliedFilters[key] !== 'all',
-    ).length;
-    const multiCount = (appliedFilters.types?.length ?? 0) + (appliedFilters.debtTags?.length ?? 0);
-    const quickCount = Object.values(quickFilters).reduce((total, value) => {
-      if (Array.isArray(value)) {
-        return total + value.length;
-=======
     let count = 0;
     if (appliedFilters.person !== 'all') {
       count += 1;
@@ -625,7 +354,6 @@
           return prev;
         }
         return [...prev, id];
->>>>>>> 4ce04b43
       }
       return total + (value ? 1 : 0);
     }, 0);
@@ -637,10 +365,6 @@
     setAppliedQuery(draftQuery.trim());
   }, [appliedQuery, draftQuery]);
 
-<<<<<<< HEAD
-  const handleClearSearch = useCallback(() => {
-    setPreviousQuery(appliedQuery);
-=======
     if (appliedQuery) {
       setPreviousQuery(appliedQuery);
     }
@@ -658,7 +382,6 @@
     }
 
     setPreviousQuery(clearedValue);
->>>>>>> 4ce04b43
     setDraftQuery('');
     setAppliedQuery('');
   }, [appliedQuery]);
@@ -666,9 +389,6 @@
   const handleRestoreQuery = useCallback((value) => {
     setDraftQuery(value);
     setAppliedQuery(value);
-<<<<<<< HEAD
-  }, []);
-=======
     setCurrentPage(1);
   };
 
@@ -676,7 +396,6 @@
     setDraftFilters(appliedFilters);
     setIsFilterOpen(true);
   };
->>>>>>> 4ce04b43
 
   const handleFilterChange = useCallback((field, value) => {
     setDraftFilters((prev) => ({ ...prev, [field]: value }));
@@ -694,9 +413,6 @@
     });
   }, []);
 
-<<<<<<< HEAD
-  const handleFilterReset = useCallback(() => {
-=======
   const updateFiltersSync = useCallback((updater) => {
     setDraftFilters((prev) => {
       const next = typeof updater === 'function' ? updater(prev) : updater;
@@ -710,16 +426,9 @@
   }, []);
 
   const handleFilterReset = () => {
->>>>>>> 4ce04b43
     setDraftFilters(createInitialFilters());
   }, []);
 
-<<<<<<< HEAD
-  const handleFilterApply = useCallback(() => {
-    setAppliedFilters(draftFilters);
-    setIsFilterOpen(false);
-  }, [draftFilters]);
-=======
   const handleFilterApply = () => {
     setAppliedFilters({
       ...draftFilters,
@@ -766,7 +475,6 @@
     }
 
     const params = new URLSearchParams({ field, query: term ?? '' });
->>>>>>> 4ce04b43
 
   const handleSelectRow = useCallback((id, checked) => {
     setSelectedIds((prev) => {
@@ -948,22 +656,11 @@
             }}
             sortState={sortState}
             onSortChange={handleSortStateChange}
-<<<<<<< HEAD
-            quickFilters={quickFilters}
-            quickFilterOptions={{
-              category: filterOptions.categories,
-              owner: filterOptions.people,
-              type: filterOptions.types,
-              debtTag: filterOptions.debtTags,
-            }}
-            onQuickFilterChange={handleQuickFilterChange}
-=======
             quickFilters={appliedFilters}
             quickFilterOptions={filterOptions}
             onQuickFilterChange={handleQuickFilterChange}
             onQuickFilterToggle={handleQuickFilterToggle}
             onQuickFilterSearch={handleSearchOptions}
->>>>>>> 4ce04b43
           />
         )}
       </div>
