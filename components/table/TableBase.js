import { useCallback, useEffect, useMemo, useRef, useState } from 'react';

import styles from '../../styles/TransactionsHistory.module.css';
import {
  ACTIONS_COLUMN_WIDTH,
  CHECKBOX_COLUMN_WIDTH,
  STICKY_COLUMN_BUFFER,
  computeMinWidth,
  useDefinitionMap,
} from './tableUtils';
import { useActionMenuRegistry } from './TableActions';
import { TableBaseHeader } from './TableBaseHeader';
import { TableBaseBody } from './TableBaseBody';

const ACTION_SUBMENU_WIDTH = 220;
export function TableBase({
  transactions,
  selectedIds,
  onSelectRow,
  onSelectAll,
  onOpenAdvanced,
  columnDefinitions = [],
  visibleColumns,
  pagination,
  toolbarSlot,
  tableTitle = 'Transactions history table',
  allColumns = [],
  isColumnReorderMode = false,
  onColumnVisibilityChange,
  onColumnOrderChange,
  fontScale = 1,
}) {
  const [openActionId, setOpenActionId] = useState(null);
  const [openActionSubmenu, setOpenActionSubmenu] = useState(null);
  const [isSubmenuFlipped, setIsSubmenuFlipped] = useState(false);
  const [activeDropTarget, setActiveDropTarget] = useState(null);
  const actionMenuCloseTimer = useRef(null);
  const headerCheckboxRef = useRef(null);
  const dragSourceRef = useRef(null);
  const definitionMap = useDefinitionMap(columnDefinitions);
  const actionRegistry = useActionMenuRegistry();

  const selectionSet = useMemo(() => new Set(selectedIds), [selectedIds]);
  const allSelected =
    transactions.length > 0 && transactions.every((txn) => selectionSet.has(txn.id));
  const isIndeterminate = selectionSet.size > 0 && !allSelected;
  const shouldShowTotals = selectionSet.size > 1;
  const totalSelectionCount = selectionSummary?.count ?? selectionSet.size;

  const displayColumns = useMemo(
    () => (isColumnReorderMode ? allColumns : visibleColumns),
    [isColumnReorderMode, allColumns, visibleColumns],
  );

  const hiddenColumnIds = useMemo(
    () =>
      new Set(
        allColumns.filter((column) => column.visible === false).map((column) => column.id),
      ),
    [allColumns],
  );

  const totalLabelColumnId = useMemo(() => {
    if (!displayColumns || displayColumns.length === 0) {
      return null;
    }
    const shopColumn = displayColumns.find((column) => column.id === 'shop');
    if (shopColumn) {
      return shopColumn.id;
    }
    return displayColumns[0]?.id ?? null;
  }, [displayColumns]);

  const formattedTotals = useMemo(
    () => ({
      amount: formatAmountWithTrailing(selectionSummary?.amount ?? 0),
      totalBack: formatAmountWithTrailing(selectionSummary?.totalBack ?? 0),
      finalPrice: formatAmountWithTrailing(selectionSummary?.finalPrice ?? 0),
    }),
    [selectionSummary],
  );

  const minTableWidth = useMemo(
    () => computeMinWidth(displayColumns, definitionMap),
    [displayColumns, definitionMap],
  );

  useEffect(() => {
    if (headerCheckboxRef.current) {
      headerCheckboxRef.current.indeterminate = isIndeterminate;
    }
  }, [isIndeterminate]);

  useEffect(() => {
    if (!openActionId) {
      setIsSubmenuFlipped(false);
      return undefined;
    }

    const menuNode = actionRegistry.getMenu(openActionId);
    if (!menuNode) {
      setIsSubmenuFlipped(false);
      return undefined;
    }

    const update = () => {
      const rect = menuNode.getBoundingClientRect();
      const viewportWidth = window.innerWidth;
      const shouldFlip = rect.left + rect.width + ACTION_SUBMENU_WIDTH > viewportWidth - 16;
      setIsSubmenuFlipped(shouldFlip);
    };

    update();
    window.addEventListener('resize', update);
    return () => {
      window.removeEventListener('resize', update);
    };
  }, [openActionId, actionRegistry]);

  useEffect(() => {
    if (!isColumnReorderMode) {
      dragSourceRef.current = null;
      setActiveDropTarget(null);
    }
  }, [isColumnReorderMode]);

  useEffect(() => {
    return () => {
      if (actionMenuCloseTimer.current) {
        clearTimeout(actionMenuCloseTimer.current);
      }
    };
  }, []);

  const visibleColumnIds = useMemo(
    () => visibleColumns.map((column) => column.id),
    [visibleColumns],
  );

  const handleColumnDragStart = useCallback(
    (columnId) => (event) => {
      if (!isColumnReorderMode) {
        return;
      }
      dragSourceRef.current = columnId;
      setActiveDropTarget(columnId);
      if (event?.dataTransfer) {
        event.dataTransfer.effectAllowed = 'move';
        try {
          event.dataTransfer.setData('text/plain', columnId);
        } catch (error) {
          // Ignore failures in older browsers that disallow setData on plain text.
        }
      }
    },
    [isColumnReorderMode],
  );

  const handleColumnDragEnter = useCallback(
    (columnId) => (event) => {
      if (!isColumnReorderMode || dragSourceRef.current === null) {
        return;
      }
      event?.preventDefault?.();
      if (columnId !== activeDropTarget) {
        setActiveDropTarget(columnId);
      }
    },
    [isColumnReorderMode, activeDropTarget],
  );

  const handleColumnDragOver = useCallback(
    (event) => {
      if (!isColumnReorderMode || dragSourceRef.current === null) {
        return;
      }
      event.preventDefault();
      if (event.dataTransfer) {
        event.dataTransfer.dropEffect = 'move';
      }
    },
    [isColumnReorderMode],
  );

  const handleColumnDrop = useCallback(
    (columnId) => (event) => {
      if (!isColumnReorderMode) {
        return;
      }
      event.preventDefault();
      const sourceId = dragSourceRef.current;
      dragSourceRef.current = null;
      setActiveDropTarget(null);
      if (!sourceId || sourceId === columnId) {
        return;
      }
      const order = visibleColumnIds;
      const sourceIndex = order.indexOf(sourceId);
      const targetIndex = order.indexOf(columnId);
      if (sourceIndex === -1 || targetIndex === -1) {
        return;
      }
      const nextOrder = [...order];
      nextOrder.splice(sourceIndex, 1);
      nextOrder.splice(targetIndex, 0, sourceId);
      onColumnOrderChange?.(nextOrder);
    },
    [isColumnReorderMode, visibleColumnIds, onColumnOrderChange],
  );

  const handleColumnDragEnd = useCallback(() => {
    dragSourceRef.current = null;
    setActiveDropTarget(null);
  }, []);

<<<<<<< HEAD
=======
  const handleColumnNudge = useCallback(
    (columnId, direction) => {
      const order = [...visibleColumnIds];
      const index = order.indexOf(columnId);
      if (index === -1) {
        return;
      }
      const nextIndex =
        direction === 'left' ? Math.max(index - 1, 0) : Math.min(index + 1, order.length - 1);
      if (nextIndex === index) {
        return;
      }
      order.splice(index, 1);
      order.splice(nextIndex, 0, columnId);
      onColumnOrderChange?.(order);
    },
    [visibleColumnIds, onColumnOrderChange],
  );

  const visibleColumnCount = useMemo(
    () => allColumns.filter((column) => column.visible !== false).length,
    [allColumns],
  );

  const toggleableColumns = useMemo(
    () => allColumns.filter((column) => column.id !== 'notes'),
    [allColumns],
  );

  const toggleableVisibleCount = useMemo(
    () => toggleableColumns.filter((column) => column.visible !== false).length,
    [toggleableColumns],
  );

  const allToggleableCount = toggleableColumns.length;
  const allToggleableVisible =
    allToggleableCount > 0 && toggleableVisibleCount === allToggleableCount;
  const someToggleableVisible =
    toggleableVisibleCount > 0 && toggleableVisibleCount < allToggleableCount;

  useEffect(() => {
    if (columnSelectAllRef.current) {
      columnSelectAllRef.current.indeterminate =
        someToggleableVisible && !allToggleableVisible;
    }
  }, [someToggleableVisible, allToggleableVisible]);

  const handleToggleAllColumns = useCallback(
    (checked) => {
      toggleableColumns.forEach((column) => {
        const isVisible = column.visible !== false;
        if (checked !== isVisible) {
          onColumnVisibilityChange?.(column.id, checked);
        }
      });
    },
    [onColumnVisibilityChange, toggleableColumns],
  );

>>>>>>> 22d059ce
  const handleActionTriggerEnter = useCallback((transactionId) => {
    if (actionMenuCloseTimer.current) {
      clearTimeout(actionMenuCloseTimer.current);
      actionMenuCloseTimer.current = null;
    }
    setOpenActionId(transactionId);
  }, []);

  const handleActionTriggerLeave = useCallback(() => {
    if (actionMenuCloseTimer.current) {
      clearTimeout(actionMenuCloseTimer.current);
    }
    actionMenuCloseTimer.current = setTimeout(() => {
      setOpenActionId(null);
      setOpenActionSubmenu(null);
    }, 100);
  }, []);

  const handleActionFocus = useCallback((transactionId) => {
    setOpenActionId(transactionId);
  }, []);

  const handleActionBlur = useCallback((event) => {
    const nextFocus = event?.relatedTarget;
    if (nextFocus && event.currentTarget.contains(nextFocus)) {
      return;
    }
    actionMenuCloseTimer.current = setTimeout(() => {
      setOpenActionId(null);
      setOpenActionSubmenu(null);
    }, 100);
  }, []);

  const handleAction = useCallback(
    (payload) => () => {
      if (!payload) {
        setOpenActionId(null);
        setOpenActionSubmenu(null);
        return;
      }
      onOpenAdvanced?.(payload);
      setOpenActionId(null);
      setOpenActionSubmenu(null);
    },
    [onOpenAdvanced],
  );

  const handleSubmenuEnter = useCallback((submenuId) => () => {
    setOpenActionSubmenu(submenuId);
  }, []);

  return (
    <section
      className={styles.tableCard}
      aria-label={tableTitle}
      style={{ '--transactions-font-scale': fontScale }}
    >
      {toolbarSlot}
      <div className={styles.tableScroll} data-testid="transactions-table-container">
        <table className={styles.table} style={{ minWidth: `${minTableWidth + STICKY_COLUMN_BUFFER}px` }}>
<<<<<<< HEAD
          <TableBaseHeader
            columns={displayColumns}
            definitionMap={definitionMap}
            isColumnReorderMode={isColumnReorderMode}
            activeDropTarget={activeDropTarget}
            onColumnDragStart={handleColumnDragStart}
            onColumnDragEnter={handleColumnDragEnter}
            onColumnDragOver={handleColumnDragOver}
            onColumnDrop={handleColumnDrop}
            onColumnDragEnd={handleColumnDragEnd}
            allSelected={allSelected}
            isIndeterminate={isIndeterminate}
            onSelectAll={onSelectAll}
            headerCheckboxRef={headerCheckboxRef}
            visibleColumnIds={visibleColumnIds}
            onColumnVisibilityChange={onColumnVisibilityChange}
          />
=======
          <thead>
            <tr>
              <th
                scope="col"
                className={`${styles.headerCell} ${styles.stickyLeft} ${styles.checkboxCell} ${styles.stickyLeftNoShadow}`}
                style={{
                  minWidth: `${CHECKBOX_COLUMN_WIDTH}px`,
                  width: `${CHECKBOX_COLUMN_WIDTH}px`,
                }}
              >
                <div className={styles.headerCheckboxInner}>
                  <input
                    ref={headerCheckboxRef}
                    type="checkbox"
                    aria-label="Select all rows"
                    checked={allSelected}
                    onChange={(event) => onSelectAll?.(event.target.checked)}
                    data-testid="transaction-select-all"
                  />
                </div>
              </th>
              <TableBaseHeader
                columns={displayColumns}
                definitionMap={definitionMap}
                isColumnReorderMode={isColumnReorderMode}
                activeDropTarget={activeDropTarget}
                onColumnDragStart={handleColumnDragStart}
                onColumnDragEnter={handleColumnDragEnter}
                onColumnDragOver={handleColumnDragOver}
                onColumnDrop={handleColumnDrop}
                onColumnDragEnd={handleColumnDragEnd}
              />
              <th
                scope="col"
                className={`${styles.headerCell} ${styles.actionsHeader} ${styles.stickyRight}`}
                style={{
                  left: `${CHECKBOX_COLUMN_WIDTH}px`,
                  minWidth: `${STICKY_COLUMN_BUFFER - CHECKBOX_COLUMN_WIDTH}px`,
                  width: `${STICKY_COLUMN_BUFFER - CHECKBOX_COLUMN_WIDTH}px`,
                }}
              >
                <span className={styles.actionsHeaderLabel}>Actions</span>
              </th>
            </tr>
            {isColumnReorderMode ? (
              <tr className={styles.customizeRow}>
                <th colSpan={displayColumns.length + 2} className={styles.customizeCell}>
                  <div className={styles.customizeControls}>
                    <div className={styles.customizeToolbarRow}>
                      <label className={styles.customizeSelectAll}>
                        <input
                          ref={columnSelectAllRef}
                          type="checkbox"
                          checked={allToggleableVisible}
                          onChange={(event) => handleToggleAllColumns(event.target.checked)}
                          aria-label="Select or deselect all columns except Notes"
                        />
                        <span>All columns (excl. Notes)</span>
                      </label>
                      <div className={styles.customizeToolbarActions}>
                        <button
                          type="button"
                          className={styles.secondaryButton}
                          onClick={() => onColumnReset?.()}
                          data-testid="transactions-columns-reset"
                        >
                          <FiRefreshCw aria-hidden />
                          Reset
                        </button>
                        <button
                          type="button"
                          className={styles.primaryButton}
                          onClick={() => onColumnReorderExit?.()}
                          data-testid="transactions-columns-done"
                        >
                          Done
                        </button>
                      </div>
                    </div>
                    <div
                      className={styles.customizeToggleGrid}
                      role="group"
                      aria-label="Toggle column visibility"
                      style={
                        customizeGridTemplateColumns
                          ? { gridTemplateColumns: customizeGridTemplateColumns }
                          : undefined
                      }
                    >
                      <div className={styles.customizeToggleSpacer} aria-hidden="true" />
                      {displayColumns.map((column) => {
                        const definition = definitionMap.get(column.id);
                        const label = definition?.label ?? column.id;
                        const isVisible = column.visible !== false;
                        const visibleIndex = visibleColumnIds.indexOf(column.id);
                        const isToggleable = column.id !== 'notes';
                        const canToggle = isToggleable && !(isVisible && visibleColumnCount <= 1);
                        const canMoveLeft = isVisible && visibleIndex > 0;
                        const canMoveRight =
                          isVisible && visibleIndex > -1 && visibleIndex < visibleColumnIds.length - 1;

                        const handleVisibilityChange = (event) => {
                          if (!isToggleable) {
                            return;
                          }
                          onColumnVisibilityChange?.(column.id, event.target.checked);
                        };

                        return (
                          <div
                            key={`customize-${column.id}`}
                            className={`${styles.customizeToggle} ${
                              isVisible ? styles.customizeToggleVisible : styles.customizeToggleHidden
                            }`}
                          >
                            <label className={styles.customizeToggleLabel}>
                              <input
                                type="checkbox"
                                checked={isVisible}
                                onChange={handleVisibilityChange}
                                disabled={!canToggle}
                                data-testid={`transactions-columns-toggle-${column.id}`}
                              />
                              <span>{label}</span>
                            </label>
                            <div className={styles.customizeToggleActions}>
                              <button
                                type="button"
                                className={styles.customizeNudgeButton}
                                onClick={() => handleColumnNudge(column.id, 'left')}
                                disabled={!canMoveLeft}
                                aria-label={`Move ${label} column left`}
                                title={canMoveLeft ? 'Move left' : undefined}
                              >
                                <FiArrowLeft aria-hidden />
                              </button>
                              <button
                                type="button"
                                className={styles.customizeNudgeButton}
                                onClick={() => handleColumnNudge(column.id, 'right')}
                                disabled={!canMoveRight}
                                aria-label={`Move ${label} column right`}
                                title={canMoveRight ? 'Move right' : undefined}
                              >
                                <FiArrowRight aria-hidden />
                              </button>
                            </div>
                          </div>
                        );
                      })}
                      <div className={styles.customizeToggleSpacer} aria-hidden="true" />
                    </div>
                  </div>
                </th>
              </tr>
            ) : null}
          </thead>
>>>>>>> 22d059ce
          <TableBaseBody
            transactions={transactions}
            columns={displayColumns}
            definitionMap={definitionMap}
            selectionSet={selectionSet}
            onSelectRow={onSelectRow}
            actionRegistry={actionRegistry}
            openActionId={openActionId}
            openActionSubmenu={openActionSubmenu}
            onActionTriggerEnter={handleActionTriggerEnter}
            onActionTriggerLeave={handleActionTriggerLeave}
            onActionFocus={handleActionFocus}
            onActionBlur={handleActionBlur}
            onAction={handleAction}
            onSubmenuEnter={handleSubmenuEnter}
            registerActionMenu={actionRegistry.registerMenu}
            isSubmenuFlipped={isSubmenuFlipped}
            hiddenColumnIds={hiddenColumnIds}
            isColumnReorderMode={isColumnReorderMode}
          />
          {shouldShowTotals ? (
            <tfoot>
              <tr className={styles.totalRow}>
                <td
                  className={`${styles.bodyCell} ${styles.totalRowCell} ${styles.stickyLeft} ${styles.checkboxCell}`}
                  style={{
                    minWidth: `${CHECKBOX_COLUMN_WIDTH}px`,
                    width: `${CHECKBOX_COLUMN_WIDTH}px`,
                  }}
                >
                  <span className={styles.totalRowSelection}>{totalSelectionCount} selected</span>
                </td>
                {displayColumns.map((column) => {
                  const definition = definitionMap.get(column.id);
                  const alignClass =
                    definition?.align === 'right'
                      ? styles.cellAlignRight
                      : definition?.align === 'center'
                      ? styles.cellAlignCenter
                      : '';
                  const minWidth = Math.max(definition?.minWidth ?? 120, column.width);
                  const isHidden = hiddenColumnIds.has(column.id);
                  const value = formattedTotals[column.id];
                  const isLabelCell = column.id === totalLabelColumnId;
                  const cellClassName = `${styles.bodyCell} ${styles.totalRowCell} ${alignClass} ${
                    isHidden && isColumnReorderMode ? styles.bodyCellHidden : ''
                  }`.trim();

                  return (
                    <td
                      key={`total-${column.id}`}
                      className={cellClassName}
                      style={{
                        minWidth: `${minWidth}px`,
                        width: `${column.width}px`,
                      }}
                      aria-hidden={isHidden && isColumnReorderMode ? 'true' : undefined}
                    >
                      {isLabelCell ? (
                        <span className={styles.totalRowLabel}>Total</span>
                      ) : value !== undefined ? (
                        <span
                          className={
                            column.id === 'amount'
                              ? `${styles.totalRowValue} ${styles.totalRowAmount}`
                              : styles.totalRowValue
                          }
                        >
                          {value}
                        </span>
                      ) : null}
                    </td>
                  );
                })}
                <td
                  className={`${styles.bodyCell} ${styles.totalRowCell} ${styles.stickyRight}`}
                  style={{
                    left: `${CHECKBOX_COLUMN_WIDTH}px`,
                    minWidth: `${ACTIONS_COLUMN_WIDTH}px`,
                    width: `${ACTIONS_COLUMN_WIDTH}px`,
                  }}
                  aria-hidden="true"
                />
              </tr>
            </tfoot>
          ) : null}
        </table>
      </div>
      {pagination ? <div className={styles.paginationBar}>{pagination.render()}</div> : null}
    </section>
  );
}<|MERGE_RESOLUTION|>--- conflicted
+++ resolved
@@ -1,6 +1,8 @@
 import { useCallback, useEffect, useMemo, useRef, useState } from 'react';
+import { FiArrowLeft, FiArrowRight, FiRefreshCw } from 'react-icons/fi';
 
 import styles from '../../styles/TransactionsHistory.module.css';
+import { formatAmountWithTrailing } from '../../lib/numberFormat';
 import {
   ACTIONS_COLUMN_WIDTH,
   CHECKBOX_COLUMN_WIDTH,
@@ -13,11 +15,14 @@
 import { TableBaseBody } from './TableBaseBody';
 
 const ACTION_SUBMENU_WIDTH = 220;
+const CUSTOMIZE_COLUMN_MIN_WIDTH = 160;
+
 export function TableBase({
   transactions,
   selectedIds,
   onSelectRow,
   onSelectAll,
+  selectionSummary = { count: 0, amount: 0, finalPrice: 0, totalBack: 0 },
   onOpenAdvanced,
   columnDefinitions = [],
   visibleColumns,
@@ -28,6 +33,8 @@
   isColumnReorderMode = false,
   onColumnVisibilityChange,
   onColumnOrderChange,
+  onColumnReset,
+  onColumnReorderExit,
   fontScale = 1,
 }) {
   const [openActionId, setOpenActionId] = useState(null);
@@ -37,6 +44,8 @@
   const actionMenuCloseTimer = useRef(null);
   const headerCheckboxRef = useRef(null);
   const dragSourceRef = useRef(null);
+  const columnSelectAllRef = useRef(null);
+
   const definitionMap = useDefinitionMap(columnDefinitions);
   const actionRegistry = useActionMenuRegistry();
 
@@ -136,6 +145,22 @@
     () => visibleColumns.map((column) => column.id),
     [visibleColumns],
   );
+
+  const customizeGridTemplateColumns = useMemo(() => {
+    if (!isColumnReorderMode) {
+      return null;
+    }
+    const resolvedColumns = [
+      CHECKBOX_COLUMN_WIDTH,
+      ...displayColumns.map((column) => {
+        const definition = definitionMap.get(column.id);
+        const preferredWidth = Math.max(column.width ?? 0, definition?.minWidth ?? 0);
+        return Math.max(preferredWidth, CUSTOMIZE_COLUMN_MIN_WIDTH);
+      }),
+      ACTIONS_COLUMN_WIDTH,
+    ];
+    return resolvedColumns.map((width) => `${width}px`).join(' ');
+  }, [isColumnReorderMode, displayColumns, definitionMap]);
 
   const handleColumnDragStart = useCallback(
     (columnId) => (event) => {
@@ -213,8 +238,6 @@
     setActiveDropTarget(null);
   }, []);
 
-<<<<<<< HEAD
-=======
   const handleColumnNudge = useCallback(
     (columnId, direction) => {
       const order = [...visibleColumnIds];
@@ -274,7 +297,6 @@
     [onColumnVisibilityChange, toggleableColumns],
   );
 
->>>>>>> 22d059ce
   const handleActionTriggerEnter = useCallback((transactionId) => {
     if (actionMenuCloseTimer.current) {
       clearTimeout(actionMenuCloseTimer.current);
@@ -335,25 +357,6 @@
       {toolbarSlot}
       <div className={styles.tableScroll} data-testid="transactions-table-container">
         <table className={styles.table} style={{ minWidth: `${minTableWidth + STICKY_COLUMN_BUFFER}px` }}>
-<<<<<<< HEAD
-          <TableBaseHeader
-            columns={displayColumns}
-            definitionMap={definitionMap}
-            isColumnReorderMode={isColumnReorderMode}
-            activeDropTarget={activeDropTarget}
-            onColumnDragStart={handleColumnDragStart}
-            onColumnDragEnter={handleColumnDragEnter}
-            onColumnDragOver={handleColumnDragOver}
-            onColumnDrop={handleColumnDrop}
-            onColumnDragEnd={handleColumnDragEnd}
-            allSelected={allSelected}
-            isIndeterminate={isIndeterminate}
-            onSelectAll={onSelectAll}
-            headerCheckboxRef={headerCheckboxRef}
-            visibleColumnIds={visibleColumnIds}
-            onColumnVisibilityChange={onColumnVisibilityChange}
-          />
-=======
           <thead>
             <tr>
               <th
@@ -511,7 +514,6 @@
               </tr>
             ) : null}
           </thead>
->>>>>>> 22d059ce
           <TableBaseBody
             transactions={transactions}
             columns={displayColumns}
