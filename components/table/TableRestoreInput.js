import { forwardRef, useImperativeHandle, useRef, useState } from 'react';
import { FiRotateCcw, FiX } from 'react-icons/fi';

export const TableRestoreInput = forwardRef(function TableRestoreInput(
  {
    value = '',
    onChange,
    onSubmit,
    onClear,
    previousValue,
    onRestore,
    placeholder,
    inputProps = {},
    containerClassName,
    inputClassName,
    clearButtonClassName,
    restoreButtonClassName,
    iconButtonClassName,
    actionsClassName,
    clearButtonAriaLabel = 'Clear',
    restoreButtonAriaLabel = 'Restore',
    clearButtonTitle,
    restoreButtonTitle,
    inputTestId,
    clearButtonTestId,
    restoreButtonTestId,
    containerProps = {},
  },
  forwardedRef,
) {
  const inputRef = useRef(null);
  const [valueBeforeClear, setValueBeforeClear] = useState(null);

  const { onBlur: inputOnBlur, onChange: inputOnChange, ...restInputProps } = inputProps;

  const resolvedValue = value ?? '';
  const stringValue =
    typeof resolvedValue === 'string' ? resolvedValue : String(resolvedValue);
  const trimmedValue = stringValue.trim();
  const hasValue = trimmedValue.length > 0;

  const resolvedPreviousValue = previousValue ?? '';
  const previousValueString =
    typeof resolvedPreviousValue === 'string'
      ? resolvedPreviousValue
      : String(resolvedPreviousValue);
  const hasPreviousValue = previousValueString.trim().length > 0;

  useImperativeHandle(forwardedRef, () => ({
    focus: () => inputRef.current?.focus(),
    blur: () => inputRef.current?.blur(),
  }));

  const handleKeyDown = (event) => {
    if (event.key === 'Enter') {
      event.preventDefault();
      onSubmit?.();
    }
    if (event.key === 'Escape' && hasValue) {
      event.preventDefault();
      setValueBeforeClear(stringValue);
      onClear?.();
    }
  };

  const handleClear = (event) => {
    event.preventDefault();
    if (!hasValue) {
      if (hasPreviousValue) {
        onClear?.();
      }
      return;
    }
    setValueBeforeClear(stringValue);
    onClear?.();
    requestAnimationFrame(() => {
      inputRef.current?.focus();
    });
  };

  const handleRestore = (event) => {
    event.preventDefault();
    if (valueBeforeClear !== null) {
      onChange?.(valueBeforeClear);
      setValueBeforeClear(null);
      requestAnimationFrame(() => {
        inputRef.current?.focus();
      });
      return;
    }
    if (!hasPreviousValue) {
      return;
    }
<<<<<<< HEAD
    onRestore?.(previousValueString);
=======
    onRestore?.(previousValue);
    setValueBeforeClear(null);
>>>>>>> d4888619
    requestAnimationFrame(() => {
      inputRef.current?.focus();
    });
  };

  const canRestoreLocally = valueBeforeClear !== null && !hasValue;
  const canRestoreGlobally = !canRestoreLocally && hasPreviousValue && !hasValue;
  const showRestore = canRestoreLocally || canRestoreGlobally;
  const showClear = hasValue;
  const showActions = showRestore || showClear;

  const handleBlur = (event) => {
    if (valueBeforeClear !== null) {
      setValueBeforeClear(null);
    }
    inputOnBlur?.(event);
  };

  return (
    <div className={containerClassName} {...containerProps}>
      <input
        {...restInputProps}
        ref={inputRef}
        type="search"
        className={inputClassName}
        placeholder={placeholder}
        value={stringValue}
        onKeyDown={handleKeyDown}
        onChange={(event) => {
          if (valueBeforeClear !== null) {
            setValueBeforeClear(null);
          }
          inputOnChange?.(event);
          onChange?.(event.target.value);
        }}
        onBlur={handleBlur}
        data-testid={inputTestId}
      />
      {showActions ? (
        <div className={actionsClassName}>
          {showRestore ? (
            <button
              type="button"
              className={`${iconButtonClassName ?? ''} ${restoreButtonClassName ?? ''}`.trim()}
              onClick={handleRestore}
              aria-label={restoreButtonAriaLabel}
              title={restoreButtonTitle}
              data-testid={restoreButtonTestId}
            >
              <FiRotateCcw aria-hidden />
            </button>
          ) : null}
          {showClear ? (
            <button
              type="button"
              className={`${iconButtonClassName ?? ''} ${clearButtonClassName ?? ''}`.trim()}
              onClick={handleClear}
              aria-label={clearButtonAriaLabel}
              title={clearButtonTitle}
              data-testid={clearButtonTestId}
            >
              <FiX aria-hidden />
            </button>
          ) : null}
        </div>
      ) : null}
    </div>
  );
});<|MERGE_RESOLUTION|>--- conflicted
+++ resolved
@@ -91,12 +91,8 @@
     if (!hasPreviousValue) {
       return;
     }
-<<<<<<< HEAD
     onRestore?.(previousValueString);
-=======
-    onRestore?.(previousValue);
     setValueBeforeClear(null);
->>>>>>> d4888619
     requestAnimationFrame(() => {
       inputRef.current?.focus();
     });
