<<<<<<< HEAD
=======
export const TRANSACTION_COLUMN_DEFINITIONS = [
  {
    id: 'date',
    label: 'Date',
    minWidth: 132,
    defaultWidth: 132,
    defaultFormat: 'DD/MM/YY',
    formatOptions: ['DD/MM/YY', 'MM/DD/YY', 'YYYY-MM-DD'],
  },
  {
    id: 'type',
    label: 'Type',
    minWidth: 132,
    defaultWidth: 132,
  },
  {
    id: 'account',
    label: 'Account',
    minWidth: 182,
    defaultWidth: 182,
  },
  {
    id: 'owner',
    label: 'Owner',
    minWidth: 130,
    defaultWidth: 140,
  },
  {
    id: 'shop',
    label: 'Shop',
    minWidth: 180,
    defaultWidth: 196,
  },
  {
    id: 'notes',
    label: 'Notes',
    minWidth: 240,
    defaultWidth: 260,
  },
  {
    id: 'amount',
    label: 'Amount',
    minWidth: 150,
    defaultWidth: 160,
    align: 'right',
  },
  {
    id: 'percentBack',
    label: '% Back',
    minWidth: 120,
    defaultWidth: 132,
    align: 'right',
  },
  {
    id: 'fixedBack',
    label: 'Fix Back',
    minWidth: 140,
    defaultWidth: 150,
    align: 'right',
  },
  {
    id: 'totalBack',
    label: 'Total Back',
    minWidth: 170,
    defaultWidth: 190,
    align: 'right',
  },
  {
    id: 'finalPrice',
    label: 'Final Price',
    minWidth: 160,
    defaultWidth: 180,
    align: 'right',
  },
  {
    id: 'debtTag',
    label: 'Debt Tag',
    minWidth: 160,
    defaultWidth: 170,
  },
  {
    id: 'cycleTag',
    label: 'Cycle Tag',
    minWidth: 150,
    defaultWidth: 160,
    defaultVisible: false,
  },
  {
    id: 'category',
    label: 'Category',
    minWidth: 150,
    defaultWidth: 160,
  },
  {
    id: 'linkedTxn',
    label: 'Linked TXN',
    minWidth: 160,
    defaultWidth: 176,
    defaultVisible: false,
  },
  {
    id: 'id',
    label: 'ID',
    minWidth: 180,
    defaultWidth: 200,
    defaultVisible: false,
  },
];

export function getDefaultColumnState() {
  return TRANSACTION_COLUMN_DEFINITIONS.map((definition, index) => ({
    id: definition.id,
    width: definition.defaultWidth,
    visible: definition.defaultVisible !== false,
    order: index,
    format: definition.defaultFormat,
  }));
}
>>>>>>> c4c2bf07
export {
  TRANSACTION_COLUMN_DEFINITIONS,
  getDefaultColumnState,
  DEFAULT_TRANSACTION_SORT,
  MANDATORY_TRANSACTION_COLUMNS,
} from '../../lib/transactions/columns';<|MERGE_RESOLUTION|>--- conflicted
+++ resolved
@@ -1,5 +1,3 @@
-<<<<<<< HEAD
-=======
 export const TRANSACTION_COLUMN_DEFINITIONS = [
   {
     id: 'date',
@@ -118,7 +116,6 @@
     format: definition.defaultFormat,
   }));
 }
->>>>>>> c4c2bf07
 export {
   TRANSACTION_COLUMN_DEFINITIONS,
   getDefaultColumnState,
