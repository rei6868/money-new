<<<<<<< HEAD
export const TRANSACTION_COLUMN_DEFINITIONS = [
  {
    id: 'date',
    label: 'Date',
    minWidth: 132,
    defaultWidth: 132,
    defaultFormat: 'DD/MM/YY',
    formatOptions: ['DD/MM/YY', 'MM/DD/YY', 'YYYY-MM-DD'],
  },
  {
    id: 'type',
    label: 'Type',
    minWidth: 132,
    defaultWidth: 132,
  },
  {
    id: 'account',
    label: 'Account',
    minWidth: 182,
    defaultWidth: 182,
  },
  {
    id: 'owner',
    label: 'Owner',
    minWidth: 130,
    defaultWidth: 140,
  },
  {
    id: 'shop',
    label: 'Shop',
    minWidth: 180,
    defaultWidth: 196,
  },
  {
    id: 'notes',
    label: 'Notes',
    minWidth: 240,
    defaultWidth: 260,
  },
  {
    id: 'amount',
    label: 'Amount',
    minWidth: 150,
    defaultWidth: 160,
    align: 'right',
  },
  {
    id: 'percentBack',
    label: '% Back',
    minWidth: 120,
    defaultWidth: 132,
    align: 'right',
  },
  {
    id: 'fixedBack',
    label: 'Fix Back',
    minWidth: 140,
    defaultWidth: 150,
    align: 'right',
  },
  {
    id: 'totalBack',
    label: 'Total Back',
    minWidth: 170,
    defaultWidth: 190,
    align: 'right',
  },
  {
    id: 'finalPrice',
    label: 'Final Price',
    minWidth: 160,
    defaultWidth: 180,
    align: 'right',
  },
  {
    id: 'debtTag',
    label: 'Debt Tag',
    minWidth: 160,
    defaultWidth: 170,
  },
  {
    id: 'cycleTag',
    label: 'Cycle Tag',
    minWidth: 150,
    defaultWidth: 160,
    defaultVisible: false,
  },
  {
    id: 'category',
    label: 'Category',
    minWidth: 150,
    defaultWidth: 160,
  },
  {
    id: 'linkedTxn',
    label: 'Linked TXN',
    minWidth: 160,
    defaultWidth: 176,
    defaultVisible: false,
  },
  {
    id: 'id',
    label: 'ID',
    minWidth: 180,
    defaultWidth: 200,
    defaultVisible: false,
  },
];

export function getDefaultColumnState() {
  return TRANSACTION_COLUMN_DEFINITIONS.map((definition, index) => ({
    id: definition.id,
    width: definition.defaultWidth,
    visible: definition.defaultVisible !== false,
    order: index,
    format: definition.defaultFormat,
  }));
}
=======
export {
  TRANSACTION_COLUMN_DEFINITIONS,
  getDefaultColumnState,
  DEFAULT_TRANSACTION_SORT,
  MANDATORY_TRANSACTION_COLUMNS,
} from '../../lib/transactions/columns';
>>>>>>> 41d1b673
<|MERGE_RESOLUTION|>--- conflicted
+++ resolved
@@ -1,4 +1,3 @@
-<<<<<<< HEAD
 export const TRANSACTION_COLUMN_DEFINITIONS = [
   {
     id: 'date',
@@ -117,11 +116,9 @@
     format: definition.defaultFormat,
   }));
 }
-=======
 export {
   TRANSACTION_COLUMN_DEFINITIONS,
   getDefaultColumnState,
   DEFAULT_TRANSACTION_SORT,
   MANDATORY_TRANSACTION_COLUMNS,
-} from '../../lib/transactions/columns';
->>>>>>> 41d1b673
+} from '../../lib/transactions/columns';