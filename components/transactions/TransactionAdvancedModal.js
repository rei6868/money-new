<<<<<<< HEAD
import { useEffect, useState } from 'react';
=======
import { useEffect } from 'react';
>>>>>>> 5241b489
import { FiXCircle } from 'react-icons/fi';

import { formatAmountWithTrailing } from '../../lib/numberFormat';
import styles from '../../styles/TransactionsHistory.module.css';

<<<<<<< HEAD
export function TransactionAdvancedModal({ panelData, onClose, onQuickEditSave }) {
  const [formState, setFormState] = useState({ owner: '', category: '', notes: '' });
  const [isSaving, setIsSaving] = useState(false);
  const [errorMessage, setErrorMessage] = useState('');
=======
export function TransactionAdvancedModal({ panelData, onClose }) {
  const mode = panelData?.mode ?? null;
  const transaction = panelData?.transaction ?? null;
  const transactionId = transaction?.id ?? '';
  const isCreateMode = mode === 'create';
  const isDeleteMode = mode === 'delete';

  useEffect(() => {
    if (!panelData) {
      return undefined;
    }

    const handleKeyDown = (event) => {
      if (event.key === 'Escape') {
        onClose?.();
      }
    };

    window.addEventListener('keydown', handleKeyDown);
    return () => window.removeEventListener('keydown', handleKeyDown);
  }, [panelData, onClose]);
>>>>>>> 5241b489

  if (!panelData) {
    return null;
  }

<<<<<<< HEAD
  const { transaction } = panelData;
  const isEditMode = panelData.mode === 'edit';

  useEffect(() => {
    if (isEditMode && transaction) {
      setFormState({
        owner: transaction.owner ?? '',
        category: transaction.category ?? '',
        notes: transaction.notes ?? '',
      });
    } else {
      setFormState({ owner: '', category: '', notes: '' });
    }
    setErrorMessage('');
    setIsSaving(false);
  }, [isEditMode, transaction]);

  const handleInputChange = (field) => (event) => {
    const { value } = event.target;
    setFormState((prev) => ({ ...prev, [field]: value }));
  };

  const handleSave = async () => {
    if (!isEditMode || !transaction?.id) {
      return;
    }

    setIsSaving(true);
    setErrorMessage('');

    const updates = {
      owner: formState.owner,
      category: formState.category,
      notes: formState.notes,
    };

    try {
      const response = await fetch('/api/transactions/action', {
        method: 'POST',
        headers: { 'Content-Type': 'application/json' },
        body: JSON.stringify({
          action: 'quickEdit',
          payload: {
            id: transaction.id,
            updates,
          },
        }),
      });

      const data = await response
        .json()
        .catch(() => ({ status: response.ok ? 'success' : 'error' }));

      if (!response.ok || data.status !== 'success') {
        const message = data?.message ?? 'Failed to save changes. Please try again.';
        throw new Error(message);
      }

      const resolvedUpdates =
        data && typeof data.updatedRow === 'object' && data.updatedRow
          ? data.updatedRow
          : updates;

      onQuickEditSave?.(transaction.id, resolvedUpdates);
      setIsSaving(false);
      onClose?.();
    } catch (error) {
      setErrorMessage(
        error instanceof Error ? error.message : 'Failed to save changes. Please try again.',
      );
      setIsSaving(false);
    }
  };
=======
  const modalTitle =
    mode === 'create'
      ? 'Quick Create Transaction'
      : mode === 'edit'
      ? `Edit ${transactionId}`
      : mode === 'delete'
      ? `Delete ${transactionId}`
      : `Advanced options for ${transactionId}`;
>>>>>>> 5241b489

  return (
    <div
      className={styles.advancedOverlay}
      data-testid="transactions-advanced-modal"
      role="dialog"
      aria-modal="true"
    >
      <div className={styles.advancedPanel}>
        <div className={styles.advancedHeader}>
          <h3 className={styles.advancedTitle}>{modalTitle}</h3>
          <button
            type="button"
            className={styles.iconButton}
            onClick={onClose}
            data-testid="transactions-advanced-close"
            aria-label="Close advanced options"
          >
            <FiXCircle aria-hidden />
          </button>
        </div>

        {isCreateMode ? (
          <div className={styles.modalBody}>
            <div className={styles.modalField}>
              <p className={styles.modalLabel}>Status</p>
              <p className={styles.advancedValue}>
                Use this space to configure quick entry templates. Builder is coming soon.
              </p>
            </div>
            <div className={styles.modalField}>
              <p className={styles.modalLabel}>Next step</p>
              <p className={styles.advancedValue}>
                Connect to your preferred batch input to populate a draft transaction with preset
                Cashback and Debt parameters.
              </p>
            </div>
          </div>
        ) : (
          <>
            <div className={styles.modalBody}>
<<<<<<< HEAD
              {isEditMode ? (
                <>
                  <div className={styles.advancedSection}>
                    <label className={styles.modalLabel} htmlFor="quick-edit-owner">
                      Owner
                    </label>
                    <input
                      id="quick-edit-owner"
                      className={styles.modalControl}
                      value={formState.owner}
                      onChange={handleInputChange('owner')}
                      placeholder="Add owner"
                    />
                  </div>
                  <div className={styles.advancedSection}>
                    <label className={styles.modalLabel} htmlFor="quick-edit-category">
                      Category
                    </label>
                    <input
                      id="quick-edit-category"
                      className={styles.modalControl}
                      value={formState.category}
                      onChange={handleInputChange('category')}
                      placeholder="Add category"
                    />
                  </div>
                  <div className={styles.advancedSection}>
                    <label className={styles.modalLabel} htmlFor="quick-edit-notes">
                      Notes
                    </label>
                    <textarea
                      id="quick-edit-notes"
                      className={`${styles.modalControl} ${styles.advancedTextarea}`.trim()}
                      value={formState.notes}
                      onChange={handleInputChange('notes')}
                      placeholder="Add notes"
                    />
                  </div>
                  <div className={styles.advancedSection}>
                    <span className={styles.advancedLabel}>Account</span>
                    <span className={styles.advancedValue}>
                      {panelData.transaction?.account ?? 'Not available'}
                    </span>
                  </div>
                </>
              ) : (
                <>
                  <div className={styles.advancedSection}>
                    <span className={styles.advancedLabel}>Owner</span>
                    <span className={styles.advancedValue}>
                      {panelData.transaction?.owner ?? 'Unassigned'}
                    </span>
                  </div>
                  <div className={styles.advancedSection}>
                    <span className={styles.advancedLabel}>Account</span>
                    <span className={styles.advancedValue}>
                      {panelData.transaction?.account ?? 'Not available'}
                    </span>
                  </div>
                  <div className={styles.advancedSection}>
                    <span className={styles.advancedLabel}>Notes</span>
                    <span className={styles.advancedValue}>{panelData.transaction?.notes ?? '—'}</span>
                  </div>
                </>
              )}
=======
              <div className={styles.advancedSection}>
                <span className={styles.advancedLabel}>Owner</span>
                <span className={styles.advancedValue}>{transaction?.owner ?? 'Unassigned'}</span>
              </div>
              <div className={styles.advancedSection}>
                <span className={styles.advancedLabel}>Account</span>
                <span className={styles.advancedValue}>{transaction?.account ?? 'Not available'}</span>
              </div>
              <div className={styles.advancedSection}>
                <span className={styles.advancedLabel}>Notes</span>
                <span className={styles.advancedValue}>{transaction?.notes ?? '—'}</span>
              </div>
>>>>>>> 5241b489
            </div>

            <div className={styles.metricsGrid}>
              <div className={styles.metricTile}>
                <span className={styles.metricLabel}>Amount</span>
                <span className={styles.metricValue}>
                  {formatAmountWithTrailing(transaction?.amount)}
                </span>
              </div>
              <div className={styles.metricTile}>
                <span className={styles.metricLabel}>Total Back</span>
                <span className={styles.metricValue}>
                  {formatAmountWithTrailing(transaction?.totalBack)}
                </span>
              </div>
              <div className={styles.metricTile}>
                <span className={styles.metricLabel}>Final Price</span>
                <span className={styles.metricValue}>
                  {formatAmountWithTrailing(transaction?.finalPrice)}
                </span>
              </div>
            </div>

            {errorMessage ? (
              <div className={styles.advancedError} role="alert" aria-live="assertive">
                {errorMessage}
              </div>
            ) : null}

            <div className={styles.modalFooter}>
              <button
                type="button"
                className={styles.secondaryButton}
                onClick={onClose}
                data-testid="transactions-advanced-dismiss"
              >
                Close
              </button>
              {isDeleteMode ? (
                <button
                  type="button"
                  className={`${styles.primaryButton} ${styles.wrap}`}
                  data-testid="transactions-advanced-confirm-delete"
                >
                  Confirm delete
                </button>
              ) : isEditMode ? (
                <button
                  type="button"
                  className={styles.primaryButton}
                  onClick={handleSave}
                  data-testid="transactions-advanced-save"
                  disabled={isSaving}
                >
                  {isSaving ? 'Saving…' : 'Save'}
                </button>
              ) : null}
            </div>
          </>
        )}
      </div>
    </div>
  );
}

export default TransactionAdvancedModal;<|MERGE_RESOLUTION|>--- conflicted
+++ resolved
@@ -1,25 +1,20 @@
-<<<<<<< HEAD
 import { useEffect, useState } from 'react';
-=======
-import { useEffect } from 'react';
->>>>>>> 5241b489
 import { FiXCircle } from 'react-icons/fi';
 
 import { formatAmountWithTrailing } from '../../lib/numberFormat';
 import styles from '../../styles/TransactionsHistory.module.css';
 
-<<<<<<< HEAD
 export function TransactionAdvancedModal({ panelData, onClose, onQuickEditSave }) {
   const [formState, setFormState] = useState({ owner: '', category: '', notes: '' });
   const [isSaving, setIsSaving] = useState(false);
   const [errorMessage, setErrorMessage] = useState('');
-=======
-export function TransactionAdvancedModal({ panelData, onClose }) {
+
   const mode = panelData?.mode ?? null;
   const transaction = panelData?.transaction ?? null;
   const transactionId = transaction?.id ?? '';
   const isCreateMode = mode === 'create';
   const isDeleteMode = mode === 'delete';
+  const isEditMode = mode === 'edit';
 
   useEffect(() => {
     if (!panelData) {
@@ -35,15 +30,6 @@
     window.addEventListener('keydown', handleKeyDown);
     return () => window.removeEventListener('keydown', handleKeyDown);
   }, [panelData, onClose]);
->>>>>>> 5241b489
-
-  if (!panelData) {
-    return null;
-  }
-
-<<<<<<< HEAD
-  const { transaction } = panelData;
-  const isEditMode = panelData.mode === 'edit';
 
   useEffect(() => {
     if (isEditMode && transaction) {
@@ -56,8 +42,12 @@
       setFormState({ owner: '', category: '', notes: '' });
     }
     setErrorMessage('');
-    setIsSaving(false);
+setIsSaving(false);
   }, [isEditMode, transaction]);
+
+  if (!panelData) {
+    return null;
+  }
 
   const handleInputChange = (field) => (event) => {
     const { value } = event.target;
@@ -115,7 +105,7 @@
       setIsSaving(false);
     }
   };
-=======
+
   const modalTitle =
     mode === 'create'
       ? 'Quick Create Transaction'
@@ -124,7 +114,6 @@
       : mode === 'delete'
       ? `Delete ${transactionId}`
       : `Advanced options for ${transactionId}`;
->>>>>>> 5241b489
 
   return (
     <div
@@ -166,7 +155,6 @@
         ) : (
           <>
             <div className={styles.modalBody}>
-<<<<<<< HEAD
               {isEditMode ? (
                 <>
                   <div className={styles.advancedSection}>
@@ -232,20 +220,6 @@
                   </div>
                 </>
               )}
-=======
-              <div className={styles.advancedSection}>
-                <span className={styles.advancedLabel}>Owner</span>
-                <span className={styles.advancedValue}>{transaction?.owner ?? 'Unassigned'}</span>
-              </div>
-              <div className={styles.advancedSection}>
-                <span className={styles.advancedLabel}>Account</span>
-                <span className={styles.advancedValue}>{transaction?.account ?? 'Not available'}</span>
-              </div>
-              <div className={styles.advancedSection}>
-                <span className={styles.advancedLabel}>Notes</span>
-                <span className={styles.advancedValue}>{transaction?.notes ?? '—'}</span>
-              </div>
->>>>>>> 5241b489
             </div>
 
             <div className={styles.metricsGrid}>
