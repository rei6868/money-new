import { useEffect, useMemo, useRef, useState } from 'react';
import {
<<<<<<< HEAD
  FiChevronRight,
  FiEdit2,
  FiFilter,
  FiMoreHorizontal,
  FiTag,
  FiTrash2,
  FiUser,
} from 'react-icons/fi';

import styles from '../../styles/TransactionsHistory.module.css';
import { formatAmount, formatAmountWithTrailing, formatPercent } from '../../lib/numberFormat';

const CHECKBOX_COLUMN_WIDTH = 64;
const ACTIONS_COLUMN_WIDTH = 72;
const STICKY_COLUMN_BUFFER = CHECKBOX_COLUMN_WIDTH + ACTIONS_COLUMN_WIDTH;

const QUICK_FILTER_META = {
  type: {
    field: 'types',
    label: 'Type',
    multi: true,
    optionsKey: 'types',
  },
  owner: {
    field: 'person',
    label: 'People',
    multi: false,
    optionsKey: 'people',
    searchable: true,
    icon: <FiUser aria-hidden />,
  },
  category: {
    field: 'category',
    label: 'Category',
    multi: false,
    optionsKey: 'categories',
    searchable: true,
    icon: <FiFilter aria-hidden />,
  },
  debtTag: {
    field: 'debtTags',
    label: 'Debt Tag',
    multi: true,
    optionsKey: 'debtTags',
    icon: <FiTag aria-hidden />,
  },
};

const dateFormatters = {
  'DD/MM/YY': new Intl.DateTimeFormat('en-GB', {
    day: '2-digit',
    month: '2-digit',
    year: '2-digit',
  }),
  'MM/DD/YY': new Intl.DateTimeFormat('en-US', {
    day: '2-digit',
    month: '2-digit',
    year: '2-digit',
  }),
};

function formatTransactionDate(value, format = 'DD/MM/YY') {
  if (!value) {
    return '—';
  }

  const dateValue = new Date(`${value}T00:00:00`);
  if (Number.isNaN(dateValue.getTime())) {
    return value;
  }

  if (format === 'YYYY-MM-DD') {
    const month = String(dateValue.getMonth() + 1).padStart(2, '0');
    const day = String(dateValue.getDate()).padStart(2, '0');
    return `${dateValue.getFullYear()}-${month}-${day}`;
  }

  const formatter = dateFormatters[format] ?? dateFormatters['DD/MM/YY'];
  return formatter.format(dateValue);
}

function getAmountToneClass(type) {
  if (type === 'Income') {
    return styles.amountIncome;
  }
  if (type === 'Transfer') {
    return styles.amountTransfer;
  }
  return styles.amountExpense;
}
=======
  FiChevronDown,
  FiEdit2,
  FiFilter,
  FiMoreHorizontal,
  FiTrash2,
  FiUser,
  FiTag,
  FiXCircle,
  FiRefreshCw,
} from 'react-icons/fi';

import styles from '../../styles/TransactionsHistory.module.css';
import { formatAmount, formatPercent } from '../../lib/numberFormat';
import { TRANSACTION_COLUMN_DEFINITIONS } from './transactionColumns';

const definitionMap = new Map(
  TRANSACTION_COLUMN_DEFINITIONS.map((definition) => [definition.id, definition]),
);
import { useEffect, useMemo, useRef } from 'react';
import { FiChevronDown, FiChevronUp, FiEdit2, FiMoreHorizontal, FiTrash2 } from 'react-icons/fi';

import styles from '../../styles/TransactionsHistory.module.css';
import { formatAmount, formatAmountWithTrailing, formatPercent } from '../../lib/numberFormat';

const STICKY_COLUMN_BUFFER = 252; // checkbox (72px) + actions column (180px) baseline
>>>>>>> c4c2bf07

function TotalBackCell({ transaction }) {
  const totalBack = formatAmount(transaction.totalBack);
  const percentBack = Number(transaction.percentBack ?? 0);
  const fixedBack = Number(transaction.fixedBack ?? 0);
  const amount = Number(transaction.amount ?? 0);
  const hasPercent = percentBack > 0;
  const hasFixed = fixedBack > 0;
  const canShowFormula =
    Number(transaction.totalBack ?? 0) > 0 && hasPercent && hasFixed && amount > 0;
  const formulaText = `${formatAmount(amount)}×${formatPercent(percentBack)} + ${formatAmount(
    fixedBack,
  )}`;

  return (
    <div className={styles.totalBackCell} title={canShowFormula ? formulaText : undefined}>
      <span className={styles.totalBackValue}>{totalBack}</span>
      {canShowFormula ? <span className={styles.totalBackFormula}>{formulaText}</span> : null}
    </div>
  );
}

const columnRenderers = {
<<<<<<< HEAD
  date: (txn, column) => formatTransactionDate(txn.date, column.format),
  type: (txn, _column, stylesRef) => (
=======
  date: (txn) => txn.displayDate ?? txn.date ?? '—',
  type: (txn, stylesRef) => (
>>>>>>> c4c2bf07
    <span
      className={
        txn.type === 'Income'
          ? `${stylesRef.pill} ${stylesRef.pillIncome}`
          : `${stylesRef.pill} ${stylesRef.pillExpense}`
      }
    >
      {txn.type}
    </span>
  ),
  account: (txn) => txn.account ?? '—',
  shop: (txn) => txn.shop ?? '—',
  notes: (txn) => txn.notes ?? '—',
  amount: (txn, column, stylesRef) => {
    const numeric = Math.abs(Number(txn.amount ?? 0));
    const toneClass = getAmountToneClass(txn.type);
    return (
<<<<<<< HEAD
      <span
        className={`${stylesRef.amountValue} ${toneClass}`}
        data-testid={`transaction-amount-${txn.id}`}
      >
=======
      <span className={`${stylesRef.amountValue} ${toneClass}`} data-testid={`transaction-amount-${txn.id}`}>
>>>>>>> c4c2bf07
        {formatAmount(numeric)}
      </span>
    );
  },
  percentBack: (txn) => formatPercent(txn.percentBack),
  fixedBack: (txn) => formatAmount(txn.fixedBack),
  totalBack: (txn) => <TotalBackCell transaction={txn} />,
  finalPrice: (txn) => formatAmount(txn.finalPrice),
  debtTag: (txn) => txn.debtTag ?? '—',
  cycleTag: (txn) => txn.cycleTag ?? '—',
  category: (txn) => txn.category ?? '—',
  linkedTxn: (txn) => txn.linkedTxn ?? '—',
  owner: (txn) => txn.owner ?? '—',
  id: (txn) => txn.id ?? '—',
};

function renderCellContent(column, transaction) {
  const renderer = columnRenderers[column.id];
  if (!renderer) {
    return transaction[column.id] ?? '—';
  }
  return renderer(transaction, column, styles);
}

function computeMinWidth(columns, definitionMap) {
<<<<<<< HEAD
  if (!Array.isArray(columns) || columns.length === 0) {
    return 0;
  }

=======
>>>>>>> c4c2bf07
  return columns.reduce((total, column) => {
    const definition = definitionMap.get(column.id);
    const minWidth = column.width || definition?.minWidth || 120;
    return total + minWidth;
  }, 0);
}

<<<<<<< HEAD
function slugify(value) {
  return String(value ?? '')
    .toLowerCase()
    .replace(/[^a-z0-9]+/g, '-')
    .replace(/^-+|-+$/g, '') || 'value';
}

function SortGlyph({ direction }) {
  return (
    <span
      className={`${styles.sortGlyph} ${
        direction === 'asc'
          ? styles.sortGlyphAsc
          : direction === 'desc'
          ? styles.sortGlyphDesc
          : ''
      }`}
      aria-hidden
    >
      <span className={styles.sortArrowUp} />
      <span className={styles.sortArrowDown} />
    </span>
  );
}
=======
const QUICK_FILTER_CONFIG = {
  category: { type: 'single', icon: FiTag, label: 'Category' },
  owner: { type: 'single', icon: FiUser, label: 'People' },
  type: { type: 'multi', icon: FiFilter, label: 'Type' },
  debtTag: { type: 'multi', icon: FiTag, label: 'Debt Tag' },
};

const TOTAL_FIELDS = new Map([
  ['amount', (summary) => formatAmount(summary.amount)],
  ['finalPrice', (summary) => formatAmount(summary.finalPrice)],
  ['totalBack', (summary) => formatAmount(summary.totalBack)],
]);
>>>>>>> c4c2bf07

export function TransactionsTable({
  transactions,
  selectedIds,
  onSelectRow,
  onSelectAll,
  selectionSummary = { count: 0, amount: 0, finalPrice: 0, totalBack: 0 },
  onOpenAdvanced,
  columnDefinitions = [],
  visibleColumns,
  pagination,
<<<<<<< HEAD
  sortState = [],
  onSortChange,
  quickFilters = {},
  quickFilterOptions = {},
  onQuickFilterChange,
  onQuickFilterToggle,
  onQuickFilterSearch,
}) {
  const [openQuickFilter, setOpenQuickFilter] = useState(null);
  const [quickFilterSearch, setQuickFilterSearch] = useState({});
  const [openActionId, setOpenActionId] = useState(null);
  const [openActionSubmenu, setOpenActionSubmenu] = useState(null);
  const quickFilterRefs = useRef(new Map());
  const actionMenuCloseTimer = useRef(null);
  const headerCheckboxRef = useRef(null);

=======
  sortState,
  onSort,
  quickFilters,
  quickFilterOptions,
  onQuickFilterChange,
  sortState = [],
  onSortChange,
}) {
>>>>>>> c4c2bf07
  const definitionMap = useMemo(
    () => new Map(columnDefinitions.map((definition) => [definition.id, definition])),
    [columnDefinitions],
  );
<<<<<<< HEAD

=======
>>>>>>> c4c2bf07
  const selectionSet = useMemo(() => new Set(selectedIds), [selectedIds]);
  const allSelected =
    transactions.length > 0 && transactions.every((txn) => selectionSet.has(txn.id));
  const isIndeterminate = selectionSet.size > 0 && !allSelected;
<<<<<<< HEAD
=======
  const headerCheckboxRef = useRef(null);
  const [activeActionId, setActiveActionId] = useState(null);
  const closeActionTimer = useRef(null);
  const [openFilterId, setOpenFilterId] = useState(null);
  const [filterSearch, setFilterSearch] = useState('');
  const filterPopoverRef = useRef(null);
>>>>>>> c4c2bf07

  const sortLookup = useMemo(() => {
    const lookup = new Map();
    sortState?.forEach((item, index) => {
      lookup.set(item.id, { ...item, index });
    });
    return lookup;
  }, [sortState]);

  useEffect(() => {
    if (headerCheckboxRef.current) {
      headerCheckboxRef.current.indeterminate = isIndeterminate;
    }
  }, [isIndeterminate]);

<<<<<<< HEAD
  useEffect(() => {
    if (!openQuickFilter) {
      return undefined;
    }

    const handlePointerDown = (event) => {
      const container = quickFilterRefs.current.get(openQuickFilter);
      if (!container || container.contains(event.target)) {
        return;
      }
      setOpenQuickFilter(null);
    };

    const handleKeyDown = (event) => {
      if (event.key === 'Escape') {
        setOpenQuickFilter(null);
      }
    };

    document.addEventListener('pointerdown', handlePointerDown);
    document.addEventListener('keydown', handleKeyDown);
    return () => {
      document.removeEventListener('pointerdown', handlePointerDown);
      document.removeEventListener('keydown', handleKeyDown);
    };
  }, [openQuickFilter]);

  useEffect(() => {
    return () => {
      if (actionMenuCloseTimer.current) {
        clearTimeout(actionMenuCloseTimer.current);
      }
    };
  }, []);

=======
  useEffect(() => () => {
    if (closeActionTimer.current) {
      clearTimeout(closeActionTimer.current);
    }
  }, []);

  useEffect(() => {
    if (!openFilterId) {
      return undefined;
    }

    const handleOutsideClick = (event) => {
      if (filterPopoverRef.current && !filterPopoverRef.current.contains(event.target)) {
        setOpenFilterId(null);
        setFilterSearch('');
      }
    };

    document.addEventListener('mousedown', handleOutsideClick);
    return () => {
      document.removeEventListener('mousedown', handleOutsideClick);
    };
  }, [openFilterId]);

  const minTableWidth = useMemo(() => computeMinWidth(visibleColumns), [visibleColumns]);
>>>>>>> c4c2bf07
  const minTableWidth = useMemo(
    () => computeMinWidth(visibleColumns, definitionMap),
    [visibleColumns, definitionMap],
  );

  const handleSortToggle = useMemo(
    () =>
      (columnId) => (event) => {
        if (!onSortChange) {
          return;
        }
        const isMulti = event.shiftKey || event.metaKey || event.ctrlKey;
        onSortChange(columnId, { multi: isMulti });
      },
    [onSortChange],
  );

<<<<<<< HEAD
  const getQuickFilterValue = (columnId) => {
    const meta = QUICK_FILTER_META[columnId];
    if (!meta) {
      return null;
    }

    if (meta.multi) {
      return Array.isArray(quickFilters[meta.field]) ? quickFilters[meta.field] : [];
    }

    return quickFilters[meta.field] ?? 'all';
  };

  const computeHeaderLabel = (column, definition) => {
    const meta = QUICK_FILTER_META[column.id];
    if (!meta) {
      return definition?.label ?? column.id;
    }

    const value = getQuickFilterValue(column.id);
    if (meta.multi) {
      if (!value.length) {
        return definition?.label ?? column.id;
      }
      if (value.length === 1) {
        return value[0];
      }
      return `${value[0]}`;
    }

    if (value && value !== 'all') {
      return value;
    }
    return definition?.label ?? column.id;
  };

  const handleQuickFilterToggle = (columnId) => {
    const meta = QUICK_FILTER_META[columnId];
    if (!meta) {
      return;
    }
    setOpenQuickFilter((prev) => (prev === columnId ? null : columnId));
  };

  const handleQuickFilterSearchChange = (columnId) => (event) => {
    const meta = QUICK_FILTER_META[columnId];
    if (!meta || !meta.searchable) {
      return;
    }
    const value = event.target.value;
    setQuickFilterSearch((prev) => ({ ...prev, [columnId]: value }));
    onQuickFilterSearch?.(meta.optionsKey, value);
  };

  const handleQuickFilterOptionClick = (columnId, option) => (event) => {
    event.preventDefault();
    const meta = QUICK_FILTER_META[columnId];
    if (!meta) {
      return;
    }

    if (meta.multi) {
      const current = new Set(getQuickFilterValue(columnId));
      if (current.has(option)) {
        current.delete(option);
      } else {
        current.add(option);
      }
      onQuickFilterToggle?.(meta.field, option, current.has(option));
      return;
    }

    onQuickFilterChange?.(meta.field, option === 'all' ? 'all' : option);
    setOpenQuickFilter(null);
  };

  const handleQuickFilterClear = (columnId) => () => {
    const meta = QUICK_FILTER_META[columnId];
    if (!meta) {
      return;
    }

    if (meta.multi) {
      const current = new Set(getQuickFilterValue(columnId));
      if (current.size === 0) {
        return;
      }
      current.forEach((option) => {
        onQuickFilterToggle?.(meta.field, option, false);
      });
      return;
    }

    if (quickFilters[meta.field] !== 'all') {
      onQuickFilterChange?.(meta.field, 'all');
    }
    setOpenQuickFilter(null);
  };

  const registerQuickFilterRef = (columnId) => (node) => {
    if (node) {
      quickFilterRefs.current.set(columnId, node);
    } else {
      quickFilterRefs.current.delete(columnId);
    }
  };

  const handleActionTriggerEnter = (transactionId) => {
    if (actionMenuCloseTimer.current) {
      clearTimeout(actionMenuCloseTimer.current);
      actionMenuCloseTimer.current = null;
    }
    setOpenActionId(transactionId);
  };

  const handleActionTriggerLeave = () => {
    if (actionMenuCloseTimer.current) {
      clearTimeout(actionMenuCloseTimer.current);
    }
    actionMenuCloseTimer.current = setTimeout(() => {
      setOpenActionId(null);
      setOpenActionSubmenu(null);
    }, 100);
  };

  const handleActionFocus = (transactionId) => {
    setOpenActionId(transactionId);
  };

  const handleActionBlur = (event) => {
    const nextFocus = event?.relatedTarget;
    if (nextFocus && event.currentTarget.contains(nextFocus)) {
      return;
    }
    actionMenuCloseTimer.current = setTimeout(() => {
      setOpenActionId(null);
      setOpenActionSubmenu(null);
    }, 100);
  };

  const handleAction = (payload) => () => {
    onOpenAdvanced?.(payload);
    setOpenActionId(null);
    setOpenActionSubmenu(null);
  };

  const handleSubmenuEnter = (submenuId) => () => {
    setOpenActionSubmenu(submenuId);
  };

  const isTotalRowVisible = selectionSet.size > 0;

  return (
    <section className={styles.tableCard} aria-label="Transactions history table">
      <div className={styles.tableScroll} data-testid="transactions-table-container">
        <table
          className={styles.table}
          style={{ minWidth: `${minTableWidth + STICKY_COLUMN_BUFFER}px` }}
        >
=======
  const totals = useMemo(
    () =>
      transactions.reduce(
        (acc, txn) => {
          const amount = Number(txn.amount) || 0;
          const finalPrice = Number(txn.finalPrice) || 0;
          const totalBack = Number(txn.totalBack) || 0;

          acc.amount += amount;
          acc.finalPrice += finalPrice;
          acc.totalBack += totalBack;
          return acc;
        },
        { amount: 0, finalPrice: 0, totalBack: 0 },
      ),
    [transactions],
  );

  const handleActionAreaEnter = (id) => {
    if (closeActionTimer.current) {
      clearTimeout(closeActionTimer.current);
      closeActionTimer.current = null;
    }
    setActiveActionId(id);
  };

  const handleActionAreaLeave = () => {
    if (closeActionTimer.current) {
      clearTimeout(closeActionTimer.current);
    }
    closeActionTimer.current = setTimeout(() => {
      setActiveActionId(null);
    }, 80);
  };

  const handleFilterToggle = (columnId) => {
    setOpenFilterId((prev) => {
      if (prev === columnId) {
        setFilterSearch('');
        return null;
      }
      setFilterSearch('');
      return columnId;
    });
  };

  const handleFilterSearchChange = (event) => {
    setFilterSearch(event.target.value);
  };

  const handleClearFilter = (columnId) => {
    const config = QUICK_FILTER_CONFIG[columnId];
    if (!config) {
      return;
    }
    if (config.type === 'multi') {
      onQuickFilterChange(columnId, []);
    } else {
      onQuickFilterChange(columnId, '');
    }
  };

  const renderFilterOptions = (columnId) => {
    const config = QUICK_FILTER_CONFIG[columnId];
    if (!config) {
      return null;
    }
    const options = quickFilterOptions[columnId] ?? [];
    const value = quickFilters[columnId] ?? (config.type === 'multi' ? [] : '');
    const loweredSearch = filterSearch.trim().toLowerCase();
    const filteredOptions = options.filter((option) =>
      option.toLowerCase().includes(loweredSearch),
    );

    if (config.type === 'single') {
      return (
        <ul className={styles.filterList} role="listbox">
          {filteredOptions.map((option) => {
            const isSelected = value === option;
            return (
              <li key={option}>
                <button
                  type="button"
                  className={`${styles.filterOptionButton} ${
                    isSelected ? styles.filterOptionButtonActive : ''
                  }`}
                  onClick={() => {
                    onQuickFilterChange(columnId, isSelected ? '' : option);
                    setOpenFilterId(null);
                    setFilterSearch('');
                  }}
                  role="option"
                  aria-selected={isSelected}
                  data-testid={`transactions-filter-${columnId}-${option}`}
                >
                  {option}
                </button>
              </li>
            );
          })}
        </ul>
      );
    }

    return (
      <ul className={styles.filterList} role="listbox" aria-multiselectable>
        {filteredOptions.map((option) => {
          const isSelected = value.includes(option);
          return (
            <li key={option}>
              <label className={`${styles.filterCheckboxLabel} ${
                isSelected ? styles.filterCheckboxLabelActive : ''
              }`}>
                <input
                  type="checkbox"
                  checked={isSelected}
                  onChange={() => {
                    const next = isSelected
                      ? value.filter((item) => item !== option)
                      : [...value, option];
                    onQuickFilterChange(columnId, next);
                  }}
                  className={styles.filterCheckbox}
                  data-testid={`transactions-filter-${columnId}-toggle-${option}`}
                />
                <span>{option}</span>
              </label>
            </li>
          );
        })}
      </ul>
    );
  };

  const renderFilterBadges = (columnId) => {
    const config = QUICK_FILTER_CONFIG[columnId];
    if (!config) {
      return null;
    }
    const value = quickFilters[columnId];

    if (config.type === 'multi') {
      if (!value || value.length === 0) {
        return null;
      }
      return value.map((item) => (
        <span key={item} className={styles.filterBadge} data-testid={`filter-badge-${columnId}-${item}`}>
          {item}
        </span>
      ));
    }

    if (!value) {
      return null;
    }
    return (
      <span className={styles.filterBadge} data-testid={`filter-badge-${columnId}`}>
        {value}
      </span>
    );
  };

  const handleScroll = () => {
    setOpenFilterId(null);
    setFilterSearch('');
  };

  return (
    <section className={styles.tableCard} aria-label="Transactions history table">
      <div
        className={styles.tableScroll}
        data-testid="transactions-table-container"
        onScroll={handleScroll}
      >
        <table className={styles.table} style={{ minWidth: `${minTableWidth + STICKY_COLUMN_BUFFER}px` }}>
>>>>>>> c4c2bf07
          <thead>
            <tr>
              <th
                scope="col"
                className={`${styles.headerCell} ${styles.stickyLeft} ${styles.stickyLeftEdge} ${styles.checkboxCell}`}
              >
                <input
                  ref={headerCheckboxRef}
                  type="checkbox"
                  aria-label="Select all transactions"
                  checked={allSelected}
                  onChange={(event) => onSelectAll?.(event.target.checked)}
                  data-testid="transaction-select-all"
                />
              </th>
              {visibleColumns.map((column) => {
                const definition = definitionMap.get(column.id);
                const alignClass = definition?.align === 'right' ? styles.headerAlignRight : '';
<<<<<<< HEAD
=======
                const isSorted = sortState?.column === column.id;
                const ariaSort = isSorted ? (sortState.direction === 'asc' ? 'ascending' : 'descending') : 'none';
                const IconComponent = QUICK_FILTER_CONFIG[column.id]?.icon ?? FiFilter;
>>>>>>> c4c2bf07
                const sortDescriptor = sortLookup.get(column.id);
                const isSorted = Boolean(sortDescriptor);
                const sortDirection = sortDescriptor?.direction ?? 'asc';
                const sortOrder = sortDescriptor ? sortDescriptor.index + 1 : null;
                const isSortable = definition?.sortable;
<<<<<<< HEAD
                const label = computeHeaderLabel(column, definition);
                const meta = QUICK_FILTER_META[column.id];
                const filterValues = meta ? getQuickFilterValue(column.id) : null;
                const extraCount =
                  Array.isArray(filterValues) && filterValues.length > 1
                    ? filterValues.length - 1
                    : 0;
                const isFilterActive = meta
                  ? meta.multi
                    ? (filterValues ?? []).length > 0
                    : filterValues && filterValues !== 'all'
                  : false;

=======
>>>>>>> c4c2bf07
                return (
                  <th
                    key={column.id}
                    scope="col"
                    className={`${styles.headerCell} ${alignClass}`}
                    aria-sort={ariaSort}
                    style={{
                      minWidth: `${Math.max(definition?.minWidth ?? 120, column.width)}px`,
                      width: `${column.width}px`,
                    }}
                    ref={registerQuickFilterRef(column.id)}
                  >
<<<<<<< HEAD
                    <div className={styles.headerInner}>
                      {meta ? (
                        <button
                          type="button"
                          className={`${styles.headerLabelButton} ${
                            isFilterActive ? styles.headerFilterActive : ''
                          }`}
                          onClick={() => handleQuickFilterToggle(column.id)}
                          data-testid={`transactions-quick-filter-${column.id}`}
                          title={
                            Array.isArray(filterValues) && filterValues.length > 1
                              ? filterValues.join(', ')
                              : label
                          }
                          aria-haspopup="listbox"
                          aria-expanded={openQuickFilter === column.id}
                        >
                          {meta.icon ? <span className={styles.headerLabelIcon}>{meta.icon}</span> : null}
                          <span className={styles.headerLabelText}>{label}</span>
                          {extraCount > 0 ? (
                            <span className={styles.headerValueOverflow} data-testid={`transactions-quick-filter-${column.id}-more`}>
                              +{extraCount}
                            </span>
                          ) : null}
                        </button>
                      ) : (
                        <span className={styles.headerStaticLabel}>{label}</span>
                      )}
                      <div className={styles.headerControls}>
                        {isSortable && onSortChange ? (
                          <button
                            type="button"
                            className={`${styles.headerSortButton} ${
                              isSorted ? styles.headerSortActive : ''
                            }`}
                            onClick={handleSortToggle(column.id)}
                            data-testid={`transactions-sort-${column.id}`}
                            aria-label={`Sort by ${definition?.label ?? column.id}${
                              sortState?.length > 1 ? ' (shift-click for multi-sort)' : ''
                            }`}
                          >
                            <SortGlyph direction={isSorted ? sortDirection : undefined} />
                            {isSorted && sortState?.length > 1 ? (
                              <span className={styles.headerSortOrder}>{sortOrder}</span>
                            ) : null}
                          </button>
                        ) : null}
                      </div>
                      {meta ? (
                        <div
                          className={`${styles.headerQuickFilterPopover} ${
                            openQuickFilter === column.id ? styles.headerQuickFilterOpen : ''
                          }`}
                          role="dialog"
                          aria-hidden={openQuickFilter === column.id ? 'false' : 'true'}
                          data-testid={`transactions-quick-filter-${column.id}-popover`}
                        >
                          <div className={styles.quickFilterHeader}>
                            <span>{meta.label}</span>
                            <button
                              type="button"
                              className={styles.quickFilterClear}
                              onClick={handleQuickFilterClear(column.id)}
                              data-testid={`transactions-quick-filter-${column.id}-clear`}
                            >
                              Clear
                            </button>
                          </div>
                          {meta.searchable ? (
                            <div className={styles.quickFilterSearchRow}>
                              <input
                                type="search"
                                value={quickFilterSearch[column.id] ?? ''}
                                onChange={handleQuickFilterSearchChange(column.id)}
                                placeholder={`Search ${meta.label.toLowerCase()}`}
                                className={styles.quickFilterSearchInput}
                                data-testid={`transactions-quick-filter-${column.id}-search`}
                              />
                            </div>
                          ) : null}
                          <ul className={styles.quickFilterList}>
                            {meta.multi ? null : (
                              <li>
                                <button
                                  type="button"
                                  className={`${styles.quickFilterOption} ${
                                    getQuickFilterValue(column.id) === 'all'
                                      ? styles.quickFilterOptionActive
                                      : ''
                                  }`}
                                  onClick={handleQuickFilterOptionClick(column.id, 'all')}
                                  data-testid={`transactions-quick-filter-${column.id}-option-all`}
                                >
                                  All
                                </button>
                              </li>
                            )}
                            {(quickFilterOptions[meta.optionsKey] ?? []).map((option) => {
                              const optionKey = `${column.id}-${slugify(option)}`;
                              const isSelected = meta.multi
                                ? (getQuickFilterValue(column.id) ?? []).includes(option)
                                : getQuickFilterValue(column.id) === option;
                              return (
                                <li key={optionKey}>
                                  <button
                                    type="button"
                                    className={`${styles.quickFilterOption} ${
                                      isSelected ? styles.quickFilterOptionActive : ''
                                    }`}
                                    onClick={handleQuickFilterOptionClick(column.id, option)}
                                    data-testid={`transactions-quick-filter-${column.id}-option-${slugify(
                                      option,
                                    )}`}
                                  >
                                    {option}
                                  </button>
                                </li>
                              );
                            })}
                          </ul>
                        </div>
                      ) : null}
                    </div>
=======
                    <button
                      type="button"
                      className={styles.headerSortButton}
                      onClick={() => onSort(column.id)}
                      data-testid={`transactions-sort-${column.id}`}
                    >
                      <span className={styles.headerContent}>{definition?.label ?? column.id}</span>
                      <FiChevronDown
                        aria-hidden
                        className={`${styles.sortIcon} ${
                          isSorted
                            ? sortState.direction === 'asc'
                              ? styles.sortIconAsc
                              : styles.sortIconDesc
                            : styles.sortIconIdle
                        }`}
                      />
                    </button>
                    {QUICK_FILTER_CONFIG[column.id] ? (
                      <div className={styles.headerFilterBar}>
                        <button
                          type="button"
                          className={`${styles.filterTrigger} ${
                            (QUICK_FILTER_CONFIG[column.id].type === 'multi'
                            ? (quickFilters[column.id] ?? []).length > 0
                            : Boolean(quickFilters[column.id]))
                              ? styles.filterTriggerActive
                              : ''
                          }`}
                          onClick={() => handleFilterToggle(column.id)}
                          aria-haspopup="dialog"
                          aria-expanded={openFilterId === column.id}
                          data-testid={`transactions-quick-filter-${column.id}`}
                        >
                          <IconComponent aria-hidden />
                        </button>
                        <div className={styles.filterBadges}>{renderFilterBadges(column.id)}</div>
                      </div>
                    ) : null}
                    {openFilterId === column.id ? (
                      <div className={styles.filterPopover} ref={filterPopoverRef} role="dialog">
                        {QUICK_FILTER_CONFIG[column.id]?.type === 'single' ? (
                          <div className={styles.filterSearchRow}>
                            <input
                              type="search"
                              value={filterSearch}
                              onChange={handleFilterSearchChange}
                              className={styles.filterSearchInput}
                              placeholder={`Search ${QUICK_FILTER_CONFIG[column.id].label}`}
                              data-testid={`transactions-quick-filter-search-${column.id}`}
                            />
                          </div>
                        ) : null}
                        <div className={styles.filterOptionsWrapper}>{renderFilterOptions(column.id)}</div>
                        <div className={styles.filterFooter}>
                          <button
                            type="button"
                            className={styles.filterClearButton}
                            onClick={() => handleClearFilter(column.id)}
                            data-testid={`transactions-quick-filter-clear-${column.id}`}
                          >
                            Clear
                          </button>
                        </div>
                      </div>
                    ) : null}
                    {isSortable && onSortChange ? (
                      <button
                        type="button"
                        className={`${styles.headerSortButton} ${
                          isSorted ? styles.headerSortActive : ''
                        }`}
                        onClick={handleSortToggle(column.id)}
                        data-testid={`transactions-sort-${column.id}`}
                        aria-label={`Sort by ${definition?.label ?? column.id}${
                          sortState?.length > 1 ? ' (shift-click for multi-sort)' : ''
                        }`}
                      >
                        <span className={styles.headerSortLabel}>{definition?.label ?? column.id}</span>
                        <span className={styles.headerSortIcon} aria-hidden>
                          {isSorted ? (
                            sortDirection === 'desc' ? <FiChevronDown /> : <FiChevronUp />
                          ) : (
                            <FiChevronUp />
                          )}
                        </span>
                        {isSorted && sortState?.length > 1 ? (
                          <span className={styles.headerSortOrder}>{sortOrder}</span>
                        ) : null}
                      </button>
                    ) : (
                      <span className={styles.headerContent}>{definition?.label ?? column.id}</span>
                    )}
>>>>>>> c4c2bf07
                  </th>
                );
              })}
              <th
                scope="col"
                className={`${styles.headerCell} ${styles.stickyRight} ${styles.stickyRightEdge} ${styles.actionsCell}`}
                aria-label="Row actions"
                title="Row actions"
              >
                <span className={styles.actionsEllipsis} aria-hidden>
                  …
                </span>
              </th>
            </tr>
          </thead>
          <tbody style={{ minWidth: `${minTableWidth + STICKY_COLUMN_BUFFER}px` }}>
            {transactions.length === 0 ? (
              <tr>
                <td
                  colSpan={visibleColumns.length + 2}
                  className={styles.emptyState}
                  data-testid="transactions-empty-state"
                >
                  No transactions match the current search or filters.
                </td>
              </tr>
            ) : (
              transactions.map((txn) => {
                const isSelected = selectionSet.has(txn.id);
                const rowClass = `${styles.row} ${isSelected ? styles.rowSelected : ''}`;
                return (
                  <tr key={txn.id} className={rowClass} data-testid={`transaction-row-${txn.id}`}>
                    <td
                      className={`${styles.cell} ${styles.checkboxCell} ${styles.stickyLeft} ${styles.stickyLeftEdge}`}
                      data-testid={`transaction-select-cell-${txn.id}`}
                    >
                      <input
                        type="checkbox"
                        checked={isSelected}
                        onChange={(event) => onSelectRow?.(txn.id, event.target.checked)}
                        aria-label={`Select transaction ${txn.id}`}
                        data-testid={`transaction-select-${txn.id}`}
                      />
                    </td>
                    {visibleColumns.map((column) => {
                      const definition = definitionMap.get(column.id);
                      const alignClass = definition?.align === 'right' ? styles.cellAlignRight : '';
                      return (
                        <td
                          key={column.id}
                          className={`${styles.cell} ${alignClass}`}
                          style={{
                            minWidth: `${Math.max(definition?.minWidth ?? 120, column.width)}px`,
                            width: `${column.width}px`,
                          }}
                          title={
                            typeof txn[column.id] === 'string'
                              ? txn[column.id]
                              : column.id === 'date'
                              ? txn.displayDate ?? txn.date
                              : undefined
                          }
                        >
                          <div className={styles.cellText}>{renderCellContent(column, txn)}</div>
                        </td>
                      );
                    })}
                    <td
                      className={`${styles.cell} ${styles.actionsCell} ${styles.stickyRight} ${styles.stickyRightEdge}`}
                      data-testid={`transaction-actions-${txn.id}`}
                      onMouseEnter={() => handleActionAreaEnter(txn.id)}
                      onFocus={() => handleActionAreaEnter(txn.id)}
                      onMouseLeave={handleActionAreaLeave}
                      onBlur={handleActionAreaLeave}
                    >
<<<<<<< HEAD
                      <div
                        className={styles.actionsCellTrigger}
                        onMouseEnter={() => handleActionTriggerEnter(txn.id)}
                        onMouseLeave={handleActionTriggerLeave}
                        onFocus={() => handleActionFocus(txn.id)}
                        onBlur={handleActionBlur}
                      >
                        <button
                          type="button"
                          className={`${styles.actionsTriggerButton} ${
                            openActionId === txn.id ? styles.actionsTriggerButtonActive : ''
                          }`}
                          data-testid={`transaction-actions-trigger-${txn.id}`}
                          aria-haspopup="menu"
                          aria-expanded={openActionId === txn.id}
                          aria-label="Show row actions"
                          onMouseEnter={() => handleActionTriggerEnter(txn.id)}
                        >
                          <FiMoreHorizontal aria-hidden />
                        </button>
                        <div
                          className={`${styles.actionsMenu} ${
                            openActionId === txn.id ? styles.actionsMenuOpen : ''
                          }`}
                          role="menu"
                          data-testid={`transaction-actions-menu-${txn.id}`}
                        >
                          <button
                            type="button"
                            className={styles.actionsMenuItem}
                            onMouseEnter={handleSubmenuEnter(null)}
                            onClick={handleAction({
                              mode: 'edit',
                              transaction: txn,
                            })}
                            data-testid={`transaction-action-edit-${txn.id}`}
                          >
                            <FiEdit2 aria-hidden />
                            <span>Quick edit</span>
                          </button>
                          <button
                            type="button"
                            className={`${styles.actionsMenuItem} ${styles.actionsMenuDanger}`}
                            onMouseEnter={handleSubmenuEnter(null)}
                            onClick={handleAction({
                              mode: 'delete',
                              transaction: txn,
                            })}
                            data-testid={`transaction-action-delete-${txn.id}`}
                          >
                            <FiTrash2 aria-hidden />
                            <span>Delete</span>
                          </button>
                          <div
                            className={`${styles.actionsMenuItem} ${styles.actionsMenuNested}`}
                            onMouseEnter={handleSubmenuEnter('more')}
                            data-testid={`transaction-action-more-${txn.id}`}
                          >
                            <div className={styles.actionsMenuNestedLabel}>
                              <FiMoreHorizontal aria-hidden />
                              <span>More actions</span>
                            </div>
                            <FiChevronRight className={styles.actionsMenuNestedCaret} aria-hidden />
                            <div
                              className={`${styles.actionsSubmenu} ${
                                openActionId === txn.id && openActionSubmenu === 'more'
                                  ? styles.actionsSubmenuOpen
                                  : ''
                              }`}
                              role="menu"
                            >
                              <button
                                type="button"
                                className={styles.actionsMenuItem}
                                onClick={handleAction({
                                  mode: 'advanced',
                                  transaction: txn,
                                  intent: 'advanced-panel',
                                })}
                                data-testid={`transaction-action-advanced-${txn.id}`}
                              >
                                <FiFilter aria-hidden />
                                <span>Open advanced panel</span>
                              </button>
                              <button
                                type="button"
                                className={styles.actionsMenuItem}
                                onClick={handleAction({
                                  mode: 'advanced',
                                  transaction: txn,
                                  intent: 'duplicate-draft',
                                })}
                                data-testid={`transaction-action-duplicate-${txn.id}`}
                              >
                                <FiEdit2 aria-hidden />
                                <span>Duplicate as draft</span>
                              </button>
                            </div>
                          </div>
                        </div>
=======
                      <div className={styles.actionWrapper}>
                        <button
                          type="button"
                          className={styles.moreActionsButton}
                          aria-label={`Show actions for ${txn.id}`}
                          aria-haspopup="menu"
                          aria-expanded={activeActionId === txn.id}
                          data-testid={`transaction-more-${txn.id}`}
                          onMouseEnter={() => handleActionAreaEnter(txn.id)}
                          onFocus={() => handleActionAreaEnter(txn.id)}
                        >
                          <FiMoreHorizontal aria-hidden />
                        </button>
                        {activeActionId === txn.id ? (
                          <div className={styles.actionsPopover} role="menu">
                            <button
                              type="button"
                              className={styles.actionsPopoverItem}
                              onClick={() => onOpenAdvanced({ mode: 'edit', transaction: txn })}
                              data-testid={`transaction-popover-edit-${txn.id}`}
                              role="menuitem"
                            >
                              <FiEdit2 aria-hidden />
                              Edit transaction
                            </button>
                            <button
                              type="button"
                              className={`${styles.actionsPopoverItem} ${styles.actionsPopoverDanger}`}
                              onClick={() => onOpenAdvanced({ mode: 'delete', transaction: txn })}
                              data-testid={`transaction-popover-delete-${txn.id}`}
                              role="menuitem"
                            >
                              <FiTrash2 aria-hidden />
                              Delete transaction
                            </button>
                            <div className={styles.actionsNestedGroup}>
                              <span className={styles.actionsNestedLabel}>More actions</span>
                              <div className={styles.actionsNestedList} role="menu">
                                <button
                                  type="button"
                                  className={styles.actionsPopoverItem}
                                  onClick={() => onOpenAdvanced({ mode: 'advanced', transaction: txn, action: 'cancel' })}
                                  data-testid={`transaction-popover-cancel-${txn.id}`}
                                  role="menuitem"
                                >
                                  <FiXCircle aria-hidden />
                                  Cancel
                                </button>
                                <button
                                  type="button"
                                  className={styles.actionsPopoverItem}
                                  onClick={() => onOpenAdvanced({ mode: 'advanced', transaction: txn, action: 'partial-repay' })}
                                  data-testid={`transaction-popover-partial-${txn.id}`}
                                  role="menuitem"
                                >
                                  <FiRefreshCw aria-hidden />
                                  Partial repay
                                </button>
                              </div>
                            </div>
                          </div>
                        ) : null}
>>>>>>> c4c2bf07
                      </div>
                    </td>
                  </tr>
                );
              })
            )}
<<<<<<< HEAD
            {isTotalRowVisible ? (
              <tr
                className={`${styles.row} ${styles.totalRow}`}
                data-testid="transactions-total-row"
              >
                <td
                  className={`${styles.cell} ${styles.checkboxCell} ${styles.stickyLeft} ${styles.stickyLeftEdge} ${styles.totalLabelCell}`}
                  aria-hidden="true"
                />
                {visibleColumns.map((column, index) => {
                  const definition = definitionMap.get(column.id);
=======
            {selectionSummary.count > 0 ? (
              <tr className={`${styles.row} ${styles.totalRow}`}>
                <td
                  className={`${styles.cell} ${styles.checkboxCell} ${styles.stickyLeft} ${styles.stickyLeftEdge} ${styles.totalCell}`}
                  data-testid="transactions-total-row-label"
                >
                  Selected totals
                </td>
                {visibleColumns.map((column) => {
                  const definition = getColumnDefinition(column.id);
                  const alignClass = definition?.align === 'right' ? styles.cellAlignRight : '';
                  const formatter = TOTAL_FIELDS.get(column.id);
                  return (
                    <td
                      key={column.id}
                      className={`${styles.cell} ${styles.totalCell} ${alignClass}`}
            {transactions.length > 0 ? (
              <tr className={`${styles.row} ${styles.totalRow}`} data-testid="transactions-total-row">
                <td
                  className={`${styles.cell} ${styles.checkboxCell} ${styles.stickyLeft} ${styles.stickyLeftEdge} ${styles.totalLabelCell}`}
                  aria-hidden
                />
                {visibleColumns.map((column, index) => {
                  const definition = getColumnDefinition(column.id);
>>>>>>> c4c2bf07
                  const alignClass = definition?.align === 'right' ? styles.cellAlignRight : '';
                  let content = '';
                  if (column.id === 'amount') {
                    const toneClass =
<<<<<<< HEAD
                      selectionSummary.amount === 0
                        ? ''
                        : selectionSummary.amount > 0
=======
                      totals.amount === 0
                        ? ''
                        : totals.amount > 0
>>>>>>> c4c2bf07
                        ? styles.amountIncome
                        : styles.amountExpense;
                    content = (
                      <span className={`${styles.amountValue} ${toneClass}`}>
<<<<<<< HEAD
                        {formatAmountWithTrailing(Math.abs(selectionSummary.amount))}
                      </span>
                    );
                  } else if (column.id === 'finalPrice') {
                    content = formatAmountWithTrailing(selectionSummary.finalPrice);
                  } else if (column.id === 'totalBack') {
                    content = formatAmountWithTrailing(selectionSummary.totalBack);
                  } else if (index === 0) {
                    content = <span className={styles.totalLabel}>Selected totals</span>;
=======
                        {formatAmountWithTrailing(Math.abs(totals.amount))}
                      </span>
                    );
                  } else if (column.id === 'finalPrice') {
                    content = formatAmountWithTrailing(totals.finalPrice);
                  } else if (column.id === 'totalBack') {
                    content = formatAmountWithTrailing(totals.totalBack);
                  } else if (index === 0) {
                    content = <span className={styles.totalLabel}>Totals</span>;
>>>>>>> c4c2bf07
                  }

                  return (
                    <td
                      key={`total-${column.id}`}
                      className={`${styles.cell} ${alignClass} ${styles.totalCell}`}
                      style={{
                        minWidth: `${Math.max(definition?.minWidth ?? 120, column.width)}px`,
                        width: `${column.width}px`,
                      }}
                    >
<<<<<<< HEAD
=======
                      <div className={styles.cellText}>
                        {formatter ? formatter(selectionSummary) : '—'}
                      </div>
>>>>>>> c4c2bf07
                      <div className={styles.cellText}>{content}</div>
                    </td>
                  );
                })}
                <td
<<<<<<< HEAD
                  className={`${styles.cell} ${styles.actionsCell} ${styles.stickyRight} ${styles.stickyRightEdge} ${styles.totalLabelCell}`}
                  aria-hidden="true"
=======
                  className={`${styles.cell} ${styles.actionsCell} ${styles.stickyRight} ${styles.stickyRightEdge} ${styles.totalCell}`}
                  className={`${styles.cell} ${styles.actionsCell} ${styles.stickyRight} ${styles.stickyRightEdge} ${styles.totalLabelCell}`}
                  aria-hidden
>>>>>>> c4c2bf07
                />
              </tr>
            ) : null}
          </tbody>
        </table>
      </div>

      <div className={styles.paginationBar} data-testid="transactions-pagination">
        <div className={styles.pageSizeGroup}>
          <label htmlFor="transactions-page-size">Rows per page</label>
          <select
            id="transactions-page-size"
            className={styles.pageSizeSelect}
            value={pagination.pageSize}
            onChange={(event) => pagination.onPageSizeChange(Number(event.target.value))}
          >
            {pagination.pageSizeOptions.map((option) => (
              <option key={option} value={option}>
                {option}
              </option>
            ))}
          </select>
        </div>
        <div className={styles.paginationControls}>
          <button
            type="button"
            className={styles.paginationButton}
            onClick={() => pagination.onPageChange(pagination.currentPage - 1)}
            disabled={pagination.currentPage === 1}
            aria-label="Previous page"
          >
            Prev
          </button>
          <span className={styles.paginationStatus}>
            Page {pagination.currentPage} of {pagination.totalPages}
          </span>
          <button
            type="button"
            className={styles.paginationButton}
            onClick={() => pagination.onPageChange(pagination.currentPage + 1)}
            disabled={pagination.currentPage === pagination.totalPages}
            aria-label="Next page"
          >
            Next
          </button>
        </div>
      </div>
<<<<<<< HEAD
=======

>>>>>>> c4c2bf07
    </section>
  );
}<|MERGE_RESOLUTION|>--- conflicted
+++ resolved
@@ -1,97 +1,5 @@
 import { useEffect, useMemo, useRef, useState } from 'react';
 import {
-<<<<<<< HEAD
-  FiChevronRight,
-  FiEdit2,
-  FiFilter,
-  FiMoreHorizontal,
-  FiTag,
-  FiTrash2,
-  FiUser,
-} from 'react-icons/fi';
-
-import styles from '../../styles/TransactionsHistory.module.css';
-import { formatAmount, formatAmountWithTrailing, formatPercent } from '../../lib/numberFormat';
-
-const CHECKBOX_COLUMN_WIDTH = 64;
-const ACTIONS_COLUMN_WIDTH = 72;
-const STICKY_COLUMN_BUFFER = CHECKBOX_COLUMN_WIDTH + ACTIONS_COLUMN_WIDTH;
-
-const QUICK_FILTER_META = {
-  type: {
-    field: 'types',
-    label: 'Type',
-    multi: true,
-    optionsKey: 'types',
-  },
-  owner: {
-    field: 'person',
-    label: 'People',
-    multi: false,
-    optionsKey: 'people',
-    searchable: true,
-    icon: <FiUser aria-hidden />,
-  },
-  category: {
-    field: 'category',
-    label: 'Category',
-    multi: false,
-    optionsKey: 'categories',
-    searchable: true,
-    icon: <FiFilter aria-hidden />,
-  },
-  debtTag: {
-    field: 'debtTags',
-    label: 'Debt Tag',
-    multi: true,
-    optionsKey: 'debtTags',
-    icon: <FiTag aria-hidden />,
-  },
-};
-
-const dateFormatters = {
-  'DD/MM/YY': new Intl.DateTimeFormat('en-GB', {
-    day: '2-digit',
-    month: '2-digit',
-    year: '2-digit',
-  }),
-  'MM/DD/YY': new Intl.DateTimeFormat('en-US', {
-    day: '2-digit',
-    month: '2-digit',
-    year: '2-digit',
-  }),
-};
-
-function formatTransactionDate(value, format = 'DD/MM/YY') {
-  if (!value) {
-    return '—';
-  }
-
-  const dateValue = new Date(`${value}T00:00:00`);
-  if (Number.isNaN(dateValue.getTime())) {
-    return value;
-  }
-
-  if (format === 'YYYY-MM-DD') {
-    const month = String(dateValue.getMonth() + 1).padStart(2, '0');
-    const day = String(dateValue.getDate()).padStart(2, '0');
-    return `${dateValue.getFullYear()}-${month}-${day}`;
-  }
-
-  const formatter = dateFormatters[format] ?? dateFormatters['DD/MM/YY'];
-  return formatter.format(dateValue);
-}
-
-function getAmountToneClass(type) {
-  if (type === 'Income') {
-    return styles.amountIncome;
-  }
-  if (type === 'Transfer') {
-    return styles.amountTransfer;
-  }
-  return styles.amountExpense;
-}
-=======
   FiChevronDown,
   FiEdit2,
   FiFilter,
@@ -117,7 +25,6 @@
 import { formatAmount, formatAmountWithTrailing, formatPercent } from '../../lib/numberFormat';
 
 const STICKY_COLUMN_BUFFER = 252; // checkbox (72px) + actions column (180px) baseline
->>>>>>> c4c2bf07
 
 function TotalBackCell({ transaction }) {
   const totalBack = formatAmount(transaction.totalBack);
@@ -141,13 +48,8 @@
 }
 
 const columnRenderers = {
-<<<<<<< HEAD
-  date: (txn, column) => formatTransactionDate(txn.date, column.format),
-  type: (txn, _column, stylesRef) => (
-=======
   date: (txn) => txn.displayDate ?? txn.date ?? '—',
   type: (txn, stylesRef) => (
->>>>>>> c4c2bf07
     <span
       className={
         txn.type === 'Income'
@@ -165,14 +67,7 @@
     const numeric = Math.abs(Number(txn.amount ?? 0));
     const toneClass = getAmountToneClass(txn.type);
     return (
-<<<<<<< HEAD
-      <span
-        className={`${stylesRef.amountValue} ${toneClass}`}
-        data-testid={`transaction-amount-${txn.id}`}
-      >
-=======
       <span className={`${stylesRef.amountValue} ${toneClass}`} data-testid={`transaction-amount-${txn.id}`}>
->>>>>>> c4c2bf07
         {formatAmount(numeric)}
       </span>
     );
@@ -198,13 +93,6 @@
 }
 
 function computeMinWidth(columns, definitionMap) {
-<<<<<<< HEAD
-  if (!Array.isArray(columns) || columns.length === 0) {
-    return 0;
-  }
-
-=======
->>>>>>> c4c2bf07
   return columns.reduce((total, column) => {
     const definition = definitionMap.get(column.id);
     const minWidth = column.width || definition?.minWidth || 120;
@@ -212,32 +100,6 @@
   }, 0);
 }
 
-<<<<<<< HEAD
-function slugify(value) {
-  return String(value ?? '')
-    .toLowerCase()
-    .replace(/[^a-z0-9]+/g, '-')
-    .replace(/^-+|-+$/g, '') || 'value';
-}
-
-function SortGlyph({ direction }) {
-  return (
-    <span
-      className={`${styles.sortGlyph} ${
-        direction === 'asc'
-          ? styles.sortGlyphAsc
-          : direction === 'desc'
-          ? styles.sortGlyphDesc
-          : ''
-      }`}
-      aria-hidden
-    >
-      <span className={styles.sortArrowUp} />
-      <span className={styles.sortArrowDown} />
-    </span>
-  );
-}
-=======
 const QUICK_FILTER_CONFIG = {
   category: { type: 'single', icon: FiTag, label: 'Category' },
   owner: { type: 'single', icon: FiUser, label: 'People' },
@@ -250,7 +112,6 @@
   ['finalPrice', (summary) => formatAmount(summary.finalPrice)],
   ['totalBack', (summary) => formatAmount(summary.totalBack)],
 ]);
->>>>>>> c4c2bf07
 
 export function TransactionsTable({
   transactions,
@@ -262,24 +123,6 @@
   columnDefinitions = [],
   visibleColumns,
   pagination,
-<<<<<<< HEAD
-  sortState = [],
-  onSortChange,
-  quickFilters = {},
-  quickFilterOptions = {},
-  onQuickFilterChange,
-  onQuickFilterToggle,
-  onQuickFilterSearch,
-}) {
-  const [openQuickFilter, setOpenQuickFilter] = useState(null);
-  const [quickFilterSearch, setQuickFilterSearch] = useState({});
-  const [openActionId, setOpenActionId] = useState(null);
-  const [openActionSubmenu, setOpenActionSubmenu] = useState(null);
-  const quickFilterRefs = useRef(new Map());
-  const actionMenuCloseTimer = useRef(null);
-  const headerCheckboxRef = useRef(null);
-
-=======
   sortState,
   onSort,
   quickFilters,
@@ -288,28 +131,20 @@
   sortState = [],
   onSortChange,
 }) {
->>>>>>> c4c2bf07
   const definitionMap = useMemo(
     () => new Map(columnDefinitions.map((definition) => [definition.id, definition])),
     [columnDefinitions],
   );
-<<<<<<< HEAD
-
-=======
->>>>>>> c4c2bf07
   const selectionSet = useMemo(() => new Set(selectedIds), [selectedIds]);
   const allSelected =
     transactions.length > 0 && transactions.every((txn) => selectionSet.has(txn.id));
   const isIndeterminate = selectionSet.size > 0 && !allSelected;
-<<<<<<< HEAD
-=======
   const headerCheckboxRef = useRef(null);
   const [activeActionId, setActiveActionId] = useState(null);
   const closeActionTimer = useRef(null);
   const [openFilterId, setOpenFilterId] = useState(null);
   const [filterSearch, setFilterSearch] = useState('');
   const filterPopoverRef = useRef(null);
->>>>>>> c4c2bf07
 
   const sortLookup = useMemo(() => {
     const lookup = new Map();
@@ -325,43 +160,6 @@
     }
   }, [isIndeterminate]);
 
-<<<<<<< HEAD
-  useEffect(() => {
-    if (!openQuickFilter) {
-      return undefined;
-    }
-
-    const handlePointerDown = (event) => {
-      const container = quickFilterRefs.current.get(openQuickFilter);
-      if (!container || container.contains(event.target)) {
-        return;
-      }
-      setOpenQuickFilter(null);
-    };
-
-    const handleKeyDown = (event) => {
-      if (event.key === 'Escape') {
-        setOpenQuickFilter(null);
-      }
-    };
-
-    document.addEventListener('pointerdown', handlePointerDown);
-    document.addEventListener('keydown', handleKeyDown);
-    return () => {
-      document.removeEventListener('pointerdown', handlePointerDown);
-      document.removeEventListener('keydown', handleKeyDown);
-    };
-  }, [openQuickFilter]);
-
-  useEffect(() => {
-    return () => {
-      if (actionMenuCloseTimer.current) {
-        clearTimeout(actionMenuCloseTimer.current);
-      }
-    };
-  }, []);
-
-=======
   useEffect(() => () => {
     if (closeActionTimer.current) {
       clearTimeout(closeActionTimer.current);
@@ -387,7 +185,6 @@
   }, [openFilterId]);
 
   const minTableWidth = useMemo(() => computeMinWidth(visibleColumns), [visibleColumns]);
->>>>>>> c4c2bf07
   const minTableWidth = useMemo(
     () => computeMinWidth(visibleColumns, definitionMap),
     [visibleColumns, definitionMap],
@@ -405,167 +202,6 @@
     [onSortChange],
   );
 
-<<<<<<< HEAD
-  const getQuickFilterValue = (columnId) => {
-    const meta = QUICK_FILTER_META[columnId];
-    if (!meta) {
-      return null;
-    }
-
-    if (meta.multi) {
-      return Array.isArray(quickFilters[meta.field]) ? quickFilters[meta.field] : [];
-    }
-
-    return quickFilters[meta.field] ?? 'all';
-  };
-
-  const computeHeaderLabel = (column, definition) => {
-    const meta = QUICK_FILTER_META[column.id];
-    if (!meta) {
-      return definition?.label ?? column.id;
-    }
-
-    const value = getQuickFilterValue(column.id);
-    if (meta.multi) {
-      if (!value.length) {
-        return definition?.label ?? column.id;
-      }
-      if (value.length === 1) {
-        return value[0];
-      }
-      return `${value[0]}`;
-    }
-
-    if (value && value !== 'all') {
-      return value;
-    }
-    return definition?.label ?? column.id;
-  };
-
-  const handleQuickFilterToggle = (columnId) => {
-    const meta = QUICK_FILTER_META[columnId];
-    if (!meta) {
-      return;
-    }
-    setOpenQuickFilter((prev) => (prev === columnId ? null : columnId));
-  };
-
-  const handleQuickFilterSearchChange = (columnId) => (event) => {
-    const meta = QUICK_FILTER_META[columnId];
-    if (!meta || !meta.searchable) {
-      return;
-    }
-    const value = event.target.value;
-    setQuickFilterSearch((prev) => ({ ...prev, [columnId]: value }));
-    onQuickFilterSearch?.(meta.optionsKey, value);
-  };
-
-  const handleQuickFilterOptionClick = (columnId, option) => (event) => {
-    event.preventDefault();
-    const meta = QUICK_FILTER_META[columnId];
-    if (!meta) {
-      return;
-    }
-
-    if (meta.multi) {
-      const current = new Set(getQuickFilterValue(columnId));
-      if (current.has(option)) {
-        current.delete(option);
-      } else {
-        current.add(option);
-      }
-      onQuickFilterToggle?.(meta.field, option, current.has(option));
-      return;
-    }
-
-    onQuickFilterChange?.(meta.field, option === 'all' ? 'all' : option);
-    setOpenQuickFilter(null);
-  };
-
-  const handleQuickFilterClear = (columnId) => () => {
-    const meta = QUICK_FILTER_META[columnId];
-    if (!meta) {
-      return;
-    }
-
-    if (meta.multi) {
-      const current = new Set(getQuickFilterValue(columnId));
-      if (current.size === 0) {
-        return;
-      }
-      current.forEach((option) => {
-        onQuickFilterToggle?.(meta.field, option, false);
-      });
-      return;
-    }
-
-    if (quickFilters[meta.field] !== 'all') {
-      onQuickFilterChange?.(meta.field, 'all');
-    }
-    setOpenQuickFilter(null);
-  };
-
-  const registerQuickFilterRef = (columnId) => (node) => {
-    if (node) {
-      quickFilterRefs.current.set(columnId, node);
-    } else {
-      quickFilterRefs.current.delete(columnId);
-    }
-  };
-
-  const handleActionTriggerEnter = (transactionId) => {
-    if (actionMenuCloseTimer.current) {
-      clearTimeout(actionMenuCloseTimer.current);
-      actionMenuCloseTimer.current = null;
-    }
-    setOpenActionId(transactionId);
-  };
-
-  const handleActionTriggerLeave = () => {
-    if (actionMenuCloseTimer.current) {
-      clearTimeout(actionMenuCloseTimer.current);
-    }
-    actionMenuCloseTimer.current = setTimeout(() => {
-      setOpenActionId(null);
-      setOpenActionSubmenu(null);
-    }, 100);
-  };
-
-  const handleActionFocus = (transactionId) => {
-    setOpenActionId(transactionId);
-  };
-
-  const handleActionBlur = (event) => {
-    const nextFocus = event?.relatedTarget;
-    if (nextFocus && event.currentTarget.contains(nextFocus)) {
-      return;
-    }
-    actionMenuCloseTimer.current = setTimeout(() => {
-      setOpenActionId(null);
-      setOpenActionSubmenu(null);
-    }, 100);
-  };
-
-  const handleAction = (payload) => () => {
-    onOpenAdvanced?.(payload);
-    setOpenActionId(null);
-    setOpenActionSubmenu(null);
-  };
-
-  const handleSubmenuEnter = (submenuId) => () => {
-    setOpenActionSubmenu(submenuId);
-  };
-
-  const isTotalRowVisible = selectionSet.size > 0;
-
-  return (
-    <section className={styles.tableCard} aria-label="Transactions history table">
-      <div className={styles.tableScroll} data-testid="transactions-table-container">
-        <table
-          className={styles.table}
-          style={{ minWidth: `${minTableWidth + STICKY_COLUMN_BUFFER}px` }}
-        >
-=======
   const totals = useMemo(
     () =>
       transactions.reduce(
@@ -741,7 +377,6 @@
         onScroll={handleScroll}
       >
         <table className={styles.table} style={{ minWidth: `${minTableWidth + STICKY_COLUMN_BUFFER}px` }}>
->>>>>>> c4c2bf07
           <thead>
             <tr>
               <th
@@ -760,33 +395,14 @@
               {visibleColumns.map((column) => {
                 const definition = definitionMap.get(column.id);
                 const alignClass = definition?.align === 'right' ? styles.headerAlignRight : '';
-<<<<<<< HEAD
-=======
                 const isSorted = sortState?.column === column.id;
                 const ariaSort = isSorted ? (sortState.direction === 'asc' ? 'ascending' : 'descending') : 'none';
                 const IconComponent = QUICK_FILTER_CONFIG[column.id]?.icon ?? FiFilter;
->>>>>>> c4c2bf07
                 const sortDescriptor = sortLookup.get(column.id);
                 const isSorted = Boolean(sortDescriptor);
                 const sortDirection = sortDescriptor?.direction ?? 'asc';
                 const sortOrder = sortDescriptor ? sortDescriptor.index + 1 : null;
                 const isSortable = definition?.sortable;
-<<<<<<< HEAD
-                const label = computeHeaderLabel(column, definition);
-                const meta = QUICK_FILTER_META[column.id];
-                const filterValues = meta ? getQuickFilterValue(column.id) : null;
-                const extraCount =
-                  Array.isArray(filterValues) && filterValues.length > 1
-                    ? filterValues.length - 1
-                    : 0;
-                const isFilterActive = meta
-                  ? meta.multi
-                    ? (filterValues ?? []).length > 0
-                    : filterValues && filterValues !== 'all'
-                  : false;
-
-=======
->>>>>>> c4c2bf07
                 return (
                   <th
                     key={column.id}
@@ -799,131 +415,6 @@
                     }}
                     ref={registerQuickFilterRef(column.id)}
                   >
-<<<<<<< HEAD
-                    <div className={styles.headerInner}>
-                      {meta ? (
-                        <button
-                          type="button"
-                          className={`${styles.headerLabelButton} ${
-                            isFilterActive ? styles.headerFilterActive : ''
-                          }`}
-                          onClick={() => handleQuickFilterToggle(column.id)}
-                          data-testid={`transactions-quick-filter-${column.id}`}
-                          title={
-                            Array.isArray(filterValues) && filterValues.length > 1
-                              ? filterValues.join(', ')
-                              : label
-                          }
-                          aria-haspopup="listbox"
-                          aria-expanded={openQuickFilter === column.id}
-                        >
-                          {meta.icon ? <span className={styles.headerLabelIcon}>{meta.icon}</span> : null}
-                          <span className={styles.headerLabelText}>{label}</span>
-                          {extraCount > 0 ? (
-                            <span className={styles.headerValueOverflow} data-testid={`transactions-quick-filter-${column.id}-more`}>
-                              +{extraCount}
-                            </span>
-                          ) : null}
-                        </button>
-                      ) : (
-                        <span className={styles.headerStaticLabel}>{label}</span>
-                      )}
-                      <div className={styles.headerControls}>
-                        {isSortable && onSortChange ? (
-                          <button
-                            type="button"
-                            className={`${styles.headerSortButton} ${
-                              isSorted ? styles.headerSortActive : ''
-                            }`}
-                            onClick={handleSortToggle(column.id)}
-                            data-testid={`transactions-sort-${column.id}`}
-                            aria-label={`Sort by ${definition?.label ?? column.id}${
-                              sortState?.length > 1 ? ' (shift-click for multi-sort)' : ''
-                            }`}
-                          >
-                            <SortGlyph direction={isSorted ? sortDirection : undefined} />
-                            {isSorted && sortState?.length > 1 ? (
-                              <span className={styles.headerSortOrder}>{sortOrder}</span>
-                            ) : null}
-                          </button>
-                        ) : null}
-                      </div>
-                      {meta ? (
-                        <div
-                          className={`${styles.headerQuickFilterPopover} ${
-                            openQuickFilter === column.id ? styles.headerQuickFilterOpen : ''
-                          }`}
-                          role="dialog"
-                          aria-hidden={openQuickFilter === column.id ? 'false' : 'true'}
-                          data-testid={`transactions-quick-filter-${column.id}-popover`}
-                        >
-                          <div className={styles.quickFilterHeader}>
-                            <span>{meta.label}</span>
-                            <button
-                              type="button"
-                              className={styles.quickFilterClear}
-                              onClick={handleQuickFilterClear(column.id)}
-                              data-testid={`transactions-quick-filter-${column.id}-clear`}
-                            >
-                              Clear
-                            </button>
-                          </div>
-                          {meta.searchable ? (
-                            <div className={styles.quickFilterSearchRow}>
-                              <input
-                                type="search"
-                                value={quickFilterSearch[column.id] ?? ''}
-                                onChange={handleQuickFilterSearchChange(column.id)}
-                                placeholder={`Search ${meta.label.toLowerCase()}`}
-                                className={styles.quickFilterSearchInput}
-                                data-testid={`transactions-quick-filter-${column.id}-search`}
-                              />
-                            </div>
-                          ) : null}
-                          <ul className={styles.quickFilterList}>
-                            {meta.multi ? null : (
-                              <li>
-                                <button
-                                  type="button"
-                                  className={`${styles.quickFilterOption} ${
-                                    getQuickFilterValue(column.id) === 'all'
-                                      ? styles.quickFilterOptionActive
-                                      : ''
-                                  }`}
-                                  onClick={handleQuickFilterOptionClick(column.id, 'all')}
-                                  data-testid={`transactions-quick-filter-${column.id}-option-all`}
-                                >
-                                  All
-                                </button>
-                              </li>
-                            )}
-                            {(quickFilterOptions[meta.optionsKey] ?? []).map((option) => {
-                              const optionKey = `${column.id}-${slugify(option)}`;
-                              const isSelected = meta.multi
-                                ? (getQuickFilterValue(column.id) ?? []).includes(option)
-                                : getQuickFilterValue(column.id) === option;
-                              return (
-                                <li key={optionKey}>
-                                  <button
-                                    type="button"
-                                    className={`${styles.quickFilterOption} ${
-                                      isSelected ? styles.quickFilterOptionActive : ''
-                                    }`}
-                                    onClick={handleQuickFilterOptionClick(column.id, option)}
-                                    data-testid={`transactions-quick-filter-${column.id}-option-${slugify(
-                                      option,
-                                    )}`}
-                                  >
-                                    {option}
-                                  </button>
-                                </li>
-                              );
-                            })}
-                          </ul>
-                        </div>
-                      ) : null}
-                    </div>
-=======
                     <button
                       type="button"
                       className={styles.headerSortButton}
@@ -1017,7 +508,6 @@
                     ) : (
                       <span className={styles.headerContent}>{definition?.label ?? column.id}</span>
                     )}
->>>>>>> c4c2bf07
                   </th>
                 );
               })}
@@ -1093,108 +583,6 @@
                       onMouseLeave={handleActionAreaLeave}
                       onBlur={handleActionAreaLeave}
                     >
-<<<<<<< HEAD
-                      <div
-                        className={styles.actionsCellTrigger}
-                        onMouseEnter={() => handleActionTriggerEnter(txn.id)}
-                        onMouseLeave={handleActionTriggerLeave}
-                        onFocus={() => handleActionFocus(txn.id)}
-                        onBlur={handleActionBlur}
-                      >
-                        <button
-                          type="button"
-                          className={`${styles.actionsTriggerButton} ${
-                            openActionId === txn.id ? styles.actionsTriggerButtonActive : ''
-                          }`}
-                          data-testid={`transaction-actions-trigger-${txn.id}`}
-                          aria-haspopup="menu"
-                          aria-expanded={openActionId === txn.id}
-                          aria-label="Show row actions"
-                          onMouseEnter={() => handleActionTriggerEnter(txn.id)}
-                        >
-                          <FiMoreHorizontal aria-hidden />
-                        </button>
-                        <div
-                          className={`${styles.actionsMenu} ${
-                            openActionId === txn.id ? styles.actionsMenuOpen : ''
-                          }`}
-                          role="menu"
-                          data-testid={`transaction-actions-menu-${txn.id}`}
-                        >
-                          <button
-                            type="button"
-                            className={styles.actionsMenuItem}
-                            onMouseEnter={handleSubmenuEnter(null)}
-                            onClick={handleAction({
-                              mode: 'edit',
-                              transaction: txn,
-                            })}
-                            data-testid={`transaction-action-edit-${txn.id}`}
-                          >
-                            <FiEdit2 aria-hidden />
-                            <span>Quick edit</span>
-                          </button>
-                          <button
-                            type="button"
-                            className={`${styles.actionsMenuItem} ${styles.actionsMenuDanger}`}
-                            onMouseEnter={handleSubmenuEnter(null)}
-                            onClick={handleAction({
-                              mode: 'delete',
-                              transaction: txn,
-                            })}
-                            data-testid={`transaction-action-delete-${txn.id}`}
-                          >
-                            <FiTrash2 aria-hidden />
-                            <span>Delete</span>
-                          </button>
-                          <div
-                            className={`${styles.actionsMenuItem} ${styles.actionsMenuNested}`}
-                            onMouseEnter={handleSubmenuEnter('more')}
-                            data-testid={`transaction-action-more-${txn.id}`}
-                          >
-                            <div className={styles.actionsMenuNestedLabel}>
-                              <FiMoreHorizontal aria-hidden />
-                              <span>More actions</span>
-                            </div>
-                            <FiChevronRight className={styles.actionsMenuNestedCaret} aria-hidden />
-                            <div
-                              className={`${styles.actionsSubmenu} ${
-                                openActionId === txn.id && openActionSubmenu === 'more'
-                                  ? styles.actionsSubmenuOpen
-                                  : ''
-                              }`}
-                              role="menu"
-                            >
-                              <button
-                                type="button"
-                                className={styles.actionsMenuItem}
-                                onClick={handleAction({
-                                  mode: 'advanced',
-                                  transaction: txn,
-                                  intent: 'advanced-panel',
-                                })}
-                                data-testid={`transaction-action-advanced-${txn.id}`}
-                              >
-                                <FiFilter aria-hidden />
-                                <span>Open advanced panel</span>
-                              </button>
-                              <button
-                                type="button"
-                                className={styles.actionsMenuItem}
-                                onClick={handleAction({
-                                  mode: 'advanced',
-                                  transaction: txn,
-                                  intent: 'duplicate-draft',
-                                })}
-                                data-testid={`transaction-action-duplicate-${txn.id}`}
-                              >
-                                <FiEdit2 aria-hidden />
-                                <span>Duplicate as draft</span>
-                              </button>
-                            </div>
-                          </div>
-                        </div>
-=======
                       <div className={styles.actionWrapper}>
                         <button
                           type="button"
@@ -1257,26 +645,12 @@
                             </div>
                           </div>
                         ) : null}
->>>>>>> c4c2bf07
                       </div>
                     </td>
                   </tr>
                 );
               })
             )}
-<<<<<<< HEAD
-            {isTotalRowVisible ? (
-              <tr
-                className={`${styles.row} ${styles.totalRow}`}
-                data-testid="transactions-total-row"
-              >
-                <td
-                  className={`${styles.cell} ${styles.checkboxCell} ${styles.stickyLeft} ${styles.stickyLeftEdge} ${styles.totalLabelCell}`}
-                  aria-hidden="true"
-                />
-                {visibleColumns.map((column, index) => {
-                  const definition = definitionMap.get(column.id);
-=======
             {selectionSummary.count > 0 ? (
               <tr className={`${styles.row} ${styles.totalRow}`}>
                 <td
@@ -1301,35 +675,17 @@
                 />
                 {visibleColumns.map((column, index) => {
                   const definition = getColumnDefinition(column.id);
->>>>>>> c4c2bf07
                   const alignClass = definition?.align === 'right' ? styles.cellAlignRight : '';
                   let content = '';
                   if (column.id === 'amount') {
                     const toneClass =
-<<<<<<< HEAD
-                      selectionSummary.amount === 0
-                        ? ''
-                        : selectionSummary.amount > 0
-=======
                       totals.amount === 0
                         ? ''
                         : totals.amount > 0
->>>>>>> c4c2bf07
                         ? styles.amountIncome
                         : styles.amountExpense;
                     content = (
                       <span className={`${styles.amountValue} ${toneClass}`}>
-<<<<<<< HEAD
-                        {formatAmountWithTrailing(Math.abs(selectionSummary.amount))}
-                      </span>
-                    );
-                  } else if (column.id === 'finalPrice') {
-                    content = formatAmountWithTrailing(selectionSummary.finalPrice);
-                  } else if (column.id === 'totalBack') {
-                    content = formatAmountWithTrailing(selectionSummary.totalBack);
-                  } else if (index === 0) {
-                    content = <span className={styles.totalLabel}>Selected totals</span>;
-=======
                         {formatAmountWithTrailing(Math.abs(totals.amount))}
                       </span>
                     );
@@ -1339,7 +695,6 @@
                     content = formatAmountWithTrailing(totals.totalBack);
                   } else if (index === 0) {
                     content = <span className={styles.totalLabel}>Totals</span>;
->>>>>>> c4c2bf07
                   }
 
                   return (
@@ -1351,25 +706,17 @@
                         width: `${column.width}px`,
                       }}
                     >
-<<<<<<< HEAD
-=======
                       <div className={styles.cellText}>
                         {formatter ? formatter(selectionSummary) : '—'}
                       </div>
->>>>>>> c4c2bf07
                       <div className={styles.cellText}>{content}</div>
                     </td>
                   );
                 })}
                 <td
-<<<<<<< HEAD
-                  className={`${styles.cell} ${styles.actionsCell} ${styles.stickyRight} ${styles.stickyRightEdge} ${styles.totalLabelCell}`}
-                  aria-hidden="true"
-=======
                   className={`${styles.cell} ${styles.actionsCell} ${styles.stickyRight} ${styles.stickyRightEdge} ${styles.totalCell}`}
                   className={`${styles.cell} ${styles.actionsCell} ${styles.stickyRight} ${styles.stickyRightEdge} ${styles.totalLabelCell}`}
                   aria-hidden
->>>>>>> c4c2bf07
                 />
               </tr>
             ) : null}
@@ -1417,10 +764,7 @@
           </button>
         </div>
       </div>
-<<<<<<< HEAD
-=======
-
->>>>>>> c4c2bf07
+
     </section>
   );
 }