--- conflicted
+++ resolved
@@ -6,56 +6,6 @@
 
 const STICKY_COLUMN_BUFFER = 252; // checkbox (72px) + actions column (180px) baseline
 
-<<<<<<< HEAD
-const dateFormatters = {
-  'DD/MM/YY': new Intl.DateTimeFormat('en-GB', {
-    day: '2-digit',
-    month: '2-digit',
-    year: '2-digit',
-  }),
-  'MM/DD/YY': new Intl.DateTimeFormat('en-US', {
-    day: '2-digit',
-    month: '2-digit',
-    year: '2-digit',
-  }),
-};
-
-function formatTransactionDate(value, format = 'DD/MM/YY') {
-  if (!value) {
-    return '—';
-  }
-
-  const dateValue = new Date(`${value}T00:00:00`);
-  if (Number.isNaN(dateValue.getTime())) {
-    return value;
-  }
-
-  if (format === 'YYYY-MM-DD') {
-    const month = String(dateValue.getMonth() + 1).padStart(2, '0');
-    const day = String(dateValue.getDate()).padStart(2, '0');
-    return `${dateValue.getFullYear()}-${month}-${day}`;
-  }
-
-  const formatter = dateFormatters[format] ?? dateFormatters['DD/MM/YY'];
-  return formatter.format(dateValue);
-}
-
-function getAmountToneClass(type) {
-  if (type === 'Income') {
-    return styles.amountIncome;
-  }
-  if (type === 'Transfer') {
-    return styles.amountTransfer;
-  }
-  return styles.amountExpense;
-}
-
-function getColumnDefinition(columnId) {
-  return definitionMap.get(columnId);
-}
-
-=======
->>>>>>> 41d1b673
 function TotalBackCell({ transaction }) {
   const totalBack = formatAmount(transaction.totalBack);
   const percentBack = Number(transaction.percentBack ?? 0);
@@ -78,13 +28,8 @@
 }
 
 const columnRenderers = {
-<<<<<<< HEAD
-  date: (txn, column) => formatTransactionDate(txn.date, column.format),
-  type: (txn, _column, stylesRef) => (
-=======
   date: (txn) => txn.displayDate ?? txn.date ?? '—',
   type: (txn, stylesRef) => (
->>>>>>> 41d1b673
     <span
       className={
         txn.type === 'Income'
