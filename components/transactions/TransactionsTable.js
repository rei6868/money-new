<<<<<<< HEAD
import { useEffect, useMemo, useRef, useState } from 'react';
import {
  FiChevronDown,
  FiEdit2,
  FiFilter,
  FiMoreHorizontal,
  FiTrash2,
  FiUser,
  FiTag,
  FiXCircle,
  FiRefreshCw,
} from 'react-icons/fi';

import styles from '../../styles/TransactionsHistory.module.css';
import { formatAmount, formatPercent } from '../../lib/numberFormat';
import { TRANSACTION_COLUMN_DEFINITIONS } from './transactionColumns';

const definitionMap = new Map(
  TRANSACTION_COLUMN_DEFINITIONS.map((definition) => [definition.id, definition]),
);
=======
import { useEffect, useMemo, useRef } from 'react';
import { FiChevronDown, FiChevronUp, FiEdit2, FiMoreHorizontal, FiTrash2 } from 'react-icons/fi';

import styles from '../../styles/TransactionsHistory.module.css';
import { formatAmount, formatAmountWithTrailing, formatPercent } from '../../lib/numberFormat';
>>>>>>> 7fe9746f

const STICKY_COLUMN_BUFFER = 252; // checkbox (72px) + actions column (180px) baseline

function TotalBackCell({ transaction }) {
  const totalBack = formatAmount(transaction.totalBack);
  const percentBack = Number(transaction.percentBack ?? 0);
  const fixedBack = Number(transaction.fixedBack ?? 0);
  const amount = Number(transaction.amount ?? 0);
  const hasPercent = percentBack > 0;
  const hasFixed = fixedBack > 0;
  const canShowFormula =
    Number(transaction.totalBack ?? 0) > 0 && hasPercent && hasFixed && amount > 0;
  const formulaText = `${formatAmount(amount)}×${formatPercent(percentBack)} + ${formatAmount(
    fixedBack,
  )}`;

  return (
    <div className={styles.totalBackCell} title={canShowFormula ? formulaText : undefined}>
      <span className={styles.totalBackValue}>{totalBack}</span>
      {canShowFormula ? <span className={styles.totalBackFormula}>{formulaText}</span> : null}
    </div>
  );
}

const columnRenderers = {
  date: (txn) => txn.displayDate ?? txn.date ?? '—',
  type: (txn, stylesRef) => (
    <span
      className={
        txn.type === 'Income'
          ? `${stylesRef.pill} ${stylesRef.pillIncome}`
          : `${stylesRef.pill} ${stylesRef.pillExpense}`
      }
    >
      {txn.type}
    </span>
  ),
  account: (txn) => txn.account ?? '—',
  shop: (txn) => txn.shop ?? '—',
  notes: (txn) => txn.notes ?? '—',
  amount: (txn, column, stylesRef) => {
    const numeric = Math.abs(Number(txn.amount ?? 0));
    const toneClass = getAmountToneClass(txn.type);
    return (
      <span className={`${stylesRef.amountValue} ${toneClass}`} data-testid={`transaction-amount-${txn.id}`}>
        {formatAmount(numeric)}
      </span>
    );
  },
  percentBack: (txn) => formatPercent(txn.percentBack),
  fixedBack: (txn) => formatAmount(txn.fixedBack),
  totalBack: (txn) => <TotalBackCell transaction={txn} />,
  finalPrice: (txn) => formatAmount(txn.finalPrice),
  debtTag: (txn) => txn.debtTag ?? '—',
  cycleTag: (txn) => txn.cycleTag ?? '—',
  category: (txn) => txn.category ?? '—',
  linkedTxn: (txn) => txn.linkedTxn ?? '—',
  owner: (txn) => txn.owner ?? '—',
  id: (txn) => txn.id ?? '—',
};

function renderCellContent(column, transaction) {
  const renderer = columnRenderers[column.id];
  if (!renderer) {
    return transaction[column.id] ?? '—';
  }
  return renderer(transaction, column, styles);
}

function computeMinWidth(columns, definitionMap) {
  return columns.reduce((total, column) => {
    const definition = definitionMap.get(column.id);
    const minWidth = column.width || definition?.minWidth || 120;
    return total + minWidth;
  }, 0);
}

const QUICK_FILTER_CONFIG = {
  category: { type: 'single', icon: FiTag, label: 'Category' },
  owner: { type: 'single', icon: FiUser, label: 'People' },
  type: { type: 'multi', icon: FiFilter, label: 'Type' },
  debtTag: { type: 'multi', icon: FiTag, label: 'Debt Tag' },
};

const TOTAL_FIELDS = new Map([
  ['amount', (summary) => formatAmount(summary.amount)],
  ['finalPrice', (summary) => formatAmount(summary.finalPrice)],
  ['totalBack', (summary) => formatAmount(summary.totalBack)],
]);

export function TransactionsTable({
  transactions,
  selectedIds,
  onSelectRow,
  onSelectAll,
  selectionSummary,
  onOpenAdvanced,
  columnDefinitions = [],
  visibleColumns,
  pagination,
<<<<<<< HEAD
  sortState,
  onSort,
  quickFilters,
  quickFilterOptions,
  onQuickFilterChange,
=======
  sortState = [],
  onSortChange,
>>>>>>> 7fe9746f
}) {
  const definitionMap = useMemo(
    () => new Map(columnDefinitions.map((definition) => [definition.id, definition])),
    [columnDefinitions],
  );
  const selectionSet = useMemo(() => new Set(selectedIds), [selectedIds]);
  const allSelected = transactions.length > 0 && transactions.every((txn) => selectionSet.has(txn.id));
  const isIndeterminate = selectionSet.size > 0 && !allSelected;
  const headerCheckboxRef = useRef(null);
  const [activeActionId, setActiveActionId] = useState(null);
  const closeActionTimer = useRef(null);
  const [openFilterId, setOpenFilterId] = useState(null);
  const [filterSearch, setFilterSearch] = useState('');
  const filterPopoverRef = useRef(null);

  const sortLookup = useMemo(() => {
    const lookup = new Map();
    sortState?.forEach((item, index) => {
      lookup.set(item.id, { ...item, index });
    });
    return lookup;
  }, [sortState]);

  useEffect(() => {
    if (headerCheckboxRef.current) {
      headerCheckboxRef.current.indeterminate = isIndeterminate;
    }
  }, [isIndeterminate]);

<<<<<<< HEAD
  useEffect(() => () => {
    if (closeActionTimer.current) {
      clearTimeout(closeActionTimer.current);
    }
  }, []);

  useEffect(() => {
    if (!openFilterId) {
      return undefined;
    }

    const handleOutsideClick = (event) => {
      if (filterPopoverRef.current && !filterPopoverRef.current.contains(event.target)) {
        setOpenFilterId(null);
        setFilterSearch('');
      }
    };

    document.addEventListener('mousedown', handleOutsideClick);
    return () => {
      document.removeEventListener('mousedown', handleOutsideClick);
    };
  }, [openFilterId]);

  const minTableWidth = useMemo(() => computeMinWidth(visibleColumns), [visibleColumns]);
=======
  const minTableWidth = useMemo(
    () => computeMinWidth(visibleColumns, definitionMap),
    [visibleColumns, definitionMap],
  );

  const handleSortToggle = useMemo(
    () =>
      (columnId) => (event) => {
        if (!onSortChange) {
          return;
        }
        const isMulti = event.shiftKey || event.metaKey || event.ctrlKey;
        onSortChange(columnId, { multi: isMulti });
      },
    [onSortChange],
  );

  const totals = useMemo(
    () =>
      transactions.reduce(
        (acc, txn) => {
          const amount = Number(txn.amount) || 0;
          const finalPrice = Number(txn.finalPrice) || 0;
          const totalBack = Number(txn.totalBack) || 0;

          acc.amount += amount;
          acc.finalPrice += finalPrice;
          acc.totalBack += totalBack;
          return acc;
        },
        { amount: 0, finalPrice: 0, totalBack: 0 },
      ),
    [transactions],
  );
>>>>>>> 7fe9746f

  const handleActionAreaEnter = (id) => {
    if (closeActionTimer.current) {
      clearTimeout(closeActionTimer.current);
      closeActionTimer.current = null;
    }
    setActiveActionId(id);
  };

  const handleActionAreaLeave = () => {
    if (closeActionTimer.current) {
      clearTimeout(closeActionTimer.current);
    }
    closeActionTimer.current = setTimeout(() => {
      setActiveActionId(null);
    }, 80);
  };

  const handleFilterToggle = (columnId) => {
    setOpenFilterId((prev) => {
      if (prev === columnId) {
        setFilterSearch('');
        return null;
      }
      setFilterSearch('');
      return columnId;
    });
  };

  const handleFilterSearchChange = (event) => {
    setFilterSearch(event.target.value);
  };

  const handleClearFilter = (columnId) => {
    const config = QUICK_FILTER_CONFIG[columnId];
    if (!config) {
      return;
    }
    if (config.type === 'multi') {
      onQuickFilterChange(columnId, []);
    } else {
      onQuickFilterChange(columnId, '');
    }
  };

  const renderFilterOptions = (columnId) => {
    const config = QUICK_FILTER_CONFIG[columnId];
    if (!config) {
      return null;
    }
    const options = quickFilterOptions[columnId] ?? [];
    const value = quickFilters[columnId] ?? (config.type === 'multi' ? [] : '');
    const loweredSearch = filterSearch.trim().toLowerCase();
    const filteredOptions = options.filter((option) =>
      option.toLowerCase().includes(loweredSearch),
    );

    if (config.type === 'single') {
      return (
        <ul className={styles.filterList} role="listbox">
          {filteredOptions.map((option) => {
            const isSelected = value === option;
            return (
              <li key={option}>
                <button
                  type="button"
                  className={`${styles.filterOptionButton} ${
                    isSelected ? styles.filterOptionButtonActive : ''
                  }`}
                  onClick={() => {
                    onQuickFilterChange(columnId, isSelected ? '' : option);
                    setOpenFilterId(null);
                    setFilterSearch('');
                  }}
                  role="option"
                  aria-selected={isSelected}
                  data-testid={`transactions-filter-${columnId}-${option}`}
                >
                  {option}
                </button>
              </li>
            );
          })}
        </ul>
      );
    }

    return (
      <ul className={styles.filterList} role="listbox" aria-multiselectable>
        {filteredOptions.map((option) => {
          const isSelected = value.includes(option);
          return (
            <li key={option}>
              <label className={`${styles.filterCheckboxLabel} ${
                isSelected ? styles.filterCheckboxLabelActive : ''
              }`}>
                <input
                  type="checkbox"
                  checked={isSelected}
                  onChange={() => {
                    const next = isSelected
                      ? value.filter((item) => item !== option)
                      : [...value, option];
                    onQuickFilterChange(columnId, next);
                  }}
                  className={styles.filterCheckbox}
                  data-testid={`transactions-filter-${columnId}-toggle-${option}`}
                />
                <span>{option}</span>
              </label>
            </li>
          );
        })}
      </ul>
    );
  };

  const renderFilterBadges = (columnId) => {
    const config = QUICK_FILTER_CONFIG[columnId];
    if (!config) {
      return null;
    }
    const value = quickFilters[columnId];

    if (config.type === 'multi') {
      if (!value || value.length === 0) {
        return null;
      }
      return value.map((item) => (
        <span key={item} className={styles.filterBadge} data-testid={`filter-badge-${columnId}-${item}`}>
          {item}
        </span>
      ));
    }

    if (!value) {
      return null;
    }
    return (
      <span className={styles.filterBadge} data-testid={`filter-badge-${columnId}`}>
        {value}
      </span>
    );
  };

  const handleScroll = () => {
    setOpenFilterId(null);
    setFilterSearch('');
  };

  return (
    <section className={styles.tableCard} aria-label="Transactions history table">
      <div
        className={styles.tableScroll}
        data-testid="transactions-table-container"
        onScroll={handleScroll}
      >
        <table className={styles.table} style={{ minWidth: `${minTableWidth + STICKY_COLUMN_BUFFER}px` }}>
          <thead>
            <tr>
              <th
                scope="col"
                className={`${styles.headerCell} ${styles.stickyLeft} ${styles.stickyLeftEdge} ${styles.checkboxCell}`}
              >
                <input
                  ref={headerCheckboxRef}
                  type="checkbox"
                  aria-label="Select all transactions"
                  checked={allSelected}
                  onChange={(event) => onSelectAll(event.target.checked)}
                  data-testid="transaction-select-all"
                />
              </th>
              {visibleColumns.map((column) => {
                const definition = definitionMap.get(column.id);
                const alignClass = definition?.align === 'right' ? styles.headerAlignRight : '';
<<<<<<< HEAD
                const isSorted = sortState?.column === column.id;
                const ariaSort = isSorted ? (sortState.direction === 'asc' ? 'ascending' : 'descending') : 'none';
                const IconComponent = QUICK_FILTER_CONFIG[column.id]?.icon ?? FiFilter;
=======
                const sortDescriptor = sortLookup.get(column.id);
                const isSorted = Boolean(sortDescriptor);
                const sortDirection = sortDescriptor?.direction ?? 'asc';
                const sortOrder = sortDescriptor ? sortDescriptor.index + 1 : null;
                const isSortable = definition?.sortable;
>>>>>>> 7fe9746f
                return (
                  <th
                    key={column.id}
                    scope="col"
                    className={`${styles.headerCell} ${alignClass}`}
                    aria-sort={ariaSort}
                    style={{
                      minWidth: `${Math.max(definition?.minWidth ?? 120, column.width)}px`,
                      width: `${column.width}px`,
                    }}
                  >
<<<<<<< HEAD
                    <button
                      type="button"
                      className={styles.headerSortButton}
                      onClick={() => onSort(column.id)}
                      data-testid={`transactions-sort-${column.id}`}
                    >
                      <span className={styles.headerContent}>{definition?.label ?? column.id}</span>
                      <FiChevronDown
                        aria-hidden
                        className={`${styles.sortIcon} ${
                          isSorted
                            ? sortState.direction === 'asc'
                              ? styles.sortIconAsc
                              : styles.sortIconDesc
                            : styles.sortIconIdle
                        }`}
                      />
                    </button>
                    {QUICK_FILTER_CONFIG[column.id] ? (
                      <div className={styles.headerFilterBar}>
                        <button
                          type="button"
                          className={`${styles.filterTrigger} ${
                            (QUICK_FILTER_CONFIG[column.id].type === 'multi'
                            ? (quickFilters[column.id] ?? []).length > 0
                            : Boolean(quickFilters[column.id]))
                              ? styles.filterTriggerActive
                              : ''
                          }`}
                          onClick={() => handleFilterToggle(column.id)}
                          aria-haspopup="dialog"
                          aria-expanded={openFilterId === column.id}
                          data-testid={`transactions-quick-filter-${column.id}`}
                        >
                          <IconComponent aria-hidden />
                        </button>
                        <div className={styles.filterBadges}>{renderFilterBadges(column.id)}</div>
                      </div>
                    ) : null}
                    {openFilterId === column.id ? (
                      <div className={styles.filterPopover} ref={filterPopoverRef} role="dialog">
                        {QUICK_FILTER_CONFIG[column.id]?.type === 'single' ? (
                          <div className={styles.filterSearchRow}>
                            <input
                              type="search"
                              value={filterSearch}
                              onChange={handleFilterSearchChange}
                              className={styles.filterSearchInput}
                              placeholder={`Search ${QUICK_FILTER_CONFIG[column.id].label}`}
                              data-testid={`transactions-quick-filter-search-${column.id}`}
                            />
                          </div>
                        ) : null}
                        <div className={styles.filterOptionsWrapper}>{renderFilterOptions(column.id)}</div>
                        <div className={styles.filterFooter}>
                          <button
                            type="button"
                            className={styles.filterClearButton}
                            onClick={() => handleClearFilter(column.id)}
                            data-testid={`transactions-quick-filter-clear-${column.id}`}
                          >
                            Clear
                          </button>
                        </div>
                      </div>
                    ) : null}
=======
                    {isSortable && onSortChange ? (
                      <button
                        type="button"
                        className={`${styles.headerSortButton} ${
                          isSorted ? styles.headerSortActive : ''
                        }`}
                        onClick={handleSortToggle(column.id)}
                        data-testid={`transactions-sort-${column.id}`}
                        aria-label={`Sort by ${definition?.label ?? column.id}${
                          sortState?.length > 1 ? ' (shift-click for multi-sort)' : ''
                        }`}
                      >
                        <span className={styles.headerSortLabel}>{definition?.label ?? column.id}</span>
                        <span className={styles.headerSortIcon} aria-hidden>
                          {isSorted ? (
                            sortDirection === 'desc' ? <FiChevronDown /> : <FiChevronUp />
                          ) : (
                            <FiChevronUp />
                          )}
                        </span>
                        {isSorted && sortState?.length > 1 ? (
                          <span className={styles.headerSortOrder}>{sortOrder}</span>
                        ) : null}
                      </button>
                    ) : (
                      <span className={styles.headerContent}>{definition?.label ?? column.id}</span>
                    )}
>>>>>>> 7fe9746f
                  </th>
                );
              })}
              <th
                scope="col"
                className={`${styles.headerCell} ${styles.stickyRight} ${styles.stickyRightEdge} ${styles.actionsCell}`}
              >
                Actions
              </th>
            </tr>
          </thead>
          <tbody style={{ minWidth: `${minTableWidth + STICKY_COLUMN_BUFFER}px` }}>
            {transactions.length === 0 ? (
              <tr>
                <td colSpan={visibleColumns.length + 2} className={styles.emptyState} data-testid="transactions-empty-state">
                  No transactions match the current search or filters.
                </td>
              </tr>
            ) : (
              transactions.map((txn) => {
                const isSelected = selectionSet.has(txn.id);
                const rowClass = `${styles.row} ${isSelected ? styles.rowSelected : ''}`;

                return (
                  <tr key={txn.id} className={rowClass} data-testid={`transaction-row-${txn.id}`}>
                    <td
                      className={`${styles.cell} ${styles.checkboxCell} ${styles.stickyLeft} ${styles.stickyLeftEdge}`}
                      data-testid={`transaction-select-cell-${txn.id}`}
                    >
                      <input
                        type="checkbox"
                        checked={isSelected}
                        onChange={(event) => onSelectRow(txn.id, event.target.checked)}
                        aria-label={`Select transaction ${txn.id}`}
                        data-testid={`transaction-select-${txn.id}`}
                      />
                    </td>
                    {visibleColumns.map((column) => {
                      const definition = definitionMap.get(column.id);
                      const alignClass = definition?.align === 'right' ? styles.cellAlignRight : '';
                      return (
                        <td
                          key={column.id}
                          className={`${styles.cell} ${alignClass}`}
                          style={{
                            minWidth: `${Math.max(definition?.minWidth ?? 120, column.width)}px`,
                            width: `${column.width}px`,
                          }}
                          title={
                            typeof txn[column.id] === 'string'
                              ? txn[column.id]
                              : column.id === 'date'
                              ? txn.displayDate ?? txn.date
                              : undefined
                          }
                        >
                          <div className={styles.cellText}>{renderCellContent(column, txn)}</div>
                        </td>
                      );
                    })}
                    <td
                      className={`${styles.cell} ${styles.actionsCell} ${styles.stickyRight} ${styles.stickyRightEdge}`}
                      data-testid={`transaction-actions-${txn.id}`}
                      onMouseEnter={() => handleActionAreaEnter(txn.id)}
                      onFocus={() => handleActionAreaEnter(txn.id)}
                      onMouseLeave={handleActionAreaLeave}
                      onBlur={handleActionAreaLeave}
                    >
                      <div className={styles.actionWrapper}>
                        <button
                          type="button"
                          className={styles.moreActionsButton}
                          aria-label={`Show actions for ${txn.id}`}
                          aria-haspopup="menu"
                          aria-expanded={activeActionId === txn.id}
                          data-testid={`transaction-more-${txn.id}`}
                          onMouseEnter={() => handleActionAreaEnter(txn.id)}
                          onFocus={() => handleActionAreaEnter(txn.id)}
                        >
                          <FiMoreHorizontal aria-hidden />
                        </button>
                        {activeActionId === txn.id ? (
                          <div className={styles.actionsPopover} role="menu">
                            <button
                              type="button"
                              className={styles.actionsPopoverItem}
                              onClick={() => onOpenAdvanced({ mode: 'edit', transaction: txn })}
                              data-testid={`transaction-popover-edit-${txn.id}`}
                              role="menuitem"
                            >
                              <FiEdit2 aria-hidden />
                              Edit transaction
                            </button>
                            <button
                              type="button"
                              className={`${styles.actionsPopoverItem} ${styles.actionsPopoverDanger}`}
                              onClick={() => onOpenAdvanced({ mode: 'delete', transaction: txn })}
                              data-testid={`transaction-popover-delete-${txn.id}`}
                              role="menuitem"
                            >
                              <FiTrash2 aria-hidden />
                              Delete transaction
                            </button>
                            <div className={styles.actionsNestedGroup}>
                              <span className={styles.actionsNestedLabel}>More actions</span>
                              <div className={styles.actionsNestedList} role="menu">
                                <button
                                  type="button"
                                  className={styles.actionsPopoverItem}
                                  onClick={() => onOpenAdvanced({ mode: 'advanced', transaction: txn, action: 'cancel' })}
                                  data-testid={`transaction-popover-cancel-${txn.id}`}
                                  role="menuitem"
                                >
                                  <FiXCircle aria-hidden />
                                  Cancel
                                </button>
                                <button
                                  type="button"
                                  className={styles.actionsPopoverItem}
                                  onClick={() => onOpenAdvanced({ mode: 'advanced', transaction: txn, action: 'partial-repay' })}
                                  data-testid={`transaction-popover-partial-${txn.id}`}
                                  role="menuitem"
                                >
                                  <FiRefreshCw aria-hidden />
                                  Partial repay
                                </button>
                              </div>
                            </div>
                          </div>
                        ) : null}
                      </div>
                    </td>
                  </tr>
                );
              })
            )}
<<<<<<< HEAD
            {selectionSummary.count > 0 ? (
              <tr className={`${styles.row} ${styles.totalRow}`}>
                <td
                  className={`${styles.cell} ${styles.checkboxCell} ${styles.stickyLeft} ${styles.stickyLeftEdge} ${styles.totalCell}`}
                  data-testid="transactions-total-row-label"
                >
                  Selected totals
                </td>
                {visibleColumns.map((column) => {
                  const definition = getColumnDefinition(column.id);
                  const alignClass = definition?.align === 'right' ? styles.cellAlignRight : '';
                  const formatter = TOTAL_FIELDS.get(column.id);
                  return (
                    <td
                      key={column.id}
                      className={`${styles.cell} ${styles.totalCell} ${alignClass}`}
=======
            {transactions.length > 0 ? (
              <tr className={`${styles.row} ${styles.totalRow}`} data-testid="transactions-total-row">
                <td
                  className={`${styles.cell} ${styles.checkboxCell} ${styles.stickyLeft} ${styles.stickyLeftEdge} ${styles.totalLabelCell}`}
                  aria-hidden
                />
                {visibleColumns.map((column, index) => {
                  const definition = getColumnDefinition(column.id);
                  const alignClass = definition?.align === 'right' ? styles.cellAlignRight : '';
                  let content = '';
                  if (column.id === 'amount') {
                    const toneClass =
                      totals.amount === 0
                        ? ''
                        : totals.amount > 0
                        ? styles.amountIncome
                        : styles.amountExpense;
                    content = (
                      <span className={`${styles.amountValue} ${toneClass}`}>
                        {formatAmountWithTrailing(Math.abs(totals.amount))}
                      </span>
                    );
                  } else if (column.id === 'finalPrice') {
                    content = formatAmountWithTrailing(totals.finalPrice);
                  } else if (column.id === 'totalBack') {
                    content = formatAmountWithTrailing(totals.totalBack);
                  } else if (index === 0) {
                    content = <span className={styles.totalLabel}>Totals</span>;
                  }

                  return (
                    <td
                      key={`total-${column.id}`}
                      className={`${styles.cell} ${alignClass} ${styles.totalCell}`}
>>>>>>> 7fe9746f
                      style={{
                        minWidth: `${Math.max(definition?.minWidth ?? 120, column.width)}px`,
                        width: `${column.width}px`,
                      }}
                    >
<<<<<<< HEAD
                      <div className={styles.cellText}>
                        {formatter ? formatter(selectionSummary) : '—'}
                      </div>
=======
                      <div className={styles.cellText}>{content}</div>
>>>>>>> 7fe9746f
                    </td>
                  );
                })}
                <td
<<<<<<< HEAD
                  className={`${styles.cell} ${styles.actionsCell} ${styles.stickyRight} ${styles.stickyRightEdge} ${styles.totalCell}`}
=======
                  className={`${styles.cell} ${styles.actionsCell} ${styles.stickyRight} ${styles.stickyRightEdge} ${styles.totalLabelCell}`}
                  aria-hidden
>>>>>>> 7fe9746f
                />
              </tr>
            ) : null}
          </tbody>
        </table>
      </div>

      <div className={styles.paginationBar} data-testid="transactions-pagination">
        <div className={styles.pageSizeGroup}>
          <label htmlFor="transactions-page-size">Rows per page</label>
          <select
            id="transactions-page-size"
            className={styles.pageSizeSelect}
            value={pagination.pageSize}
            onChange={(event) => pagination.onPageSizeChange(Number(event.target.value))}
          >
            {pagination.pageSizeOptions.map((option) => (
              <option key={option} value={option}>
                {option}
              </option>
            ))}
          </select>
        </div>
        <div className={styles.paginationControls}>
          <button
            type="button"
            className={styles.paginationButton}
            onClick={() => pagination.onPageChange(pagination.currentPage - 1)}
            disabled={pagination.currentPage === 1}
            aria-label="Previous page"
          >
            Prev
          </button>
          <span className={styles.paginationStatus}>
            Page {pagination.currentPage} of {pagination.totalPages}
          </span>
          <button
            type="button"
            className={styles.paginationButton}
            onClick={() => pagination.onPageChange(pagination.currentPage + 1)}
            disabled={pagination.currentPage === pagination.totalPages}
            aria-label="Next page"
          >
            Next
          </button>
        </div>
      </div>

    </section>
  );
}<|MERGE_RESOLUTION|>--- conflicted
+++ resolved
@@ -1,4 +1,3 @@
-<<<<<<< HEAD
 import { useEffect, useMemo, useRef, useState } from 'react';
 import {
   FiChevronDown,
@@ -19,13 +18,11 @@
 const definitionMap = new Map(
   TRANSACTION_COLUMN_DEFINITIONS.map((definition) => [definition.id, definition]),
 );
-=======
 import { useEffect, useMemo, useRef } from 'react';
 import { FiChevronDown, FiChevronUp, FiEdit2, FiMoreHorizontal, FiTrash2 } from 'react-icons/fi';
 
 import styles from '../../styles/TransactionsHistory.module.css';
 import { formatAmount, formatAmountWithTrailing, formatPercent } from '../../lib/numberFormat';
->>>>>>> 7fe9746f
 
 const STICKY_COLUMN_BUFFER = 252; // checkbox (72px) + actions column (180px) baseline
 
@@ -126,16 +123,13 @@
   columnDefinitions = [],
   visibleColumns,
   pagination,
-<<<<<<< HEAD
   sortState,
   onSort,
   quickFilters,
   quickFilterOptions,
   onQuickFilterChange,
-=======
   sortState = [],
   onSortChange,
->>>>>>> 7fe9746f
 }) {
   const definitionMap = useMemo(
     () => new Map(columnDefinitions.map((definition) => [definition.id, definition])),
@@ -165,7 +159,6 @@
     }
   }, [isIndeterminate]);
 
-<<<<<<< HEAD
   useEffect(() => () => {
     if (closeActionTimer.current) {
       clearTimeout(closeActionTimer.current);
@@ -191,7 +184,6 @@
   }, [openFilterId]);
 
   const minTableWidth = useMemo(() => computeMinWidth(visibleColumns), [visibleColumns]);
-=======
   const minTableWidth = useMemo(
     () => computeMinWidth(visibleColumns, definitionMap),
     [visibleColumns, definitionMap],
@@ -226,7 +218,6 @@
       ),
     [transactions],
   );
->>>>>>> 7fe9746f
 
   const handleActionAreaEnter = (id) => {
     if (closeActionTimer.current) {
@@ -403,17 +394,14 @@
               {visibleColumns.map((column) => {
                 const definition = definitionMap.get(column.id);
                 const alignClass = definition?.align === 'right' ? styles.headerAlignRight : '';
-<<<<<<< HEAD
                 const isSorted = sortState?.column === column.id;
                 const ariaSort = isSorted ? (sortState.direction === 'asc' ? 'ascending' : 'descending') : 'none';
                 const IconComponent = QUICK_FILTER_CONFIG[column.id]?.icon ?? FiFilter;
-=======
                 const sortDescriptor = sortLookup.get(column.id);
                 const isSorted = Boolean(sortDescriptor);
                 const sortDirection = sortDescriptor?.direction ?? 'asc';
                 const sortOrder = sortDescriptor ? sortDescriptor.index + 1 : null;
                 const isSortable = definition?.sortable;
->>>>>>> 7fe9746f
                 return (
                   <th
                     key={column.id}
@@ -425,7 +413,6 @@
                       width: `${column.width}px`,
                     }}
                   >
-<<<<<<< HEAD
                     <button
                       type="button"
                       className={styles.headerSortButton}
@@ -492,7 +479,6 @@
                         </div>
                       </div>
                     ) : null}
-=======
                     {isSortable && onSortChange ? (
                       <button
                         type="button"
@@ -520,7 +506,6 @@
                     ) : (
                       <span className={styles.headerContent}>{definition?.label ?? column.id}</span>
                     )}
->>>>>>> 7fe9746f
                   </th>
                 );
               })}
@@ -657,7 +642,6 @@
                 );
               })
             )}
-<<<<<<< HEAD
             {selectionSummary.count > 0 ? (
               <tr className={`${styles.row} ${styles.totalRow}`}>
                 <td
@@ -674,7 +658,6 @@
                     <td
                       key={column.id}
                       className={`${styles.cell} ${styles.totalCell} ${alignClass}`}
-=======
             {transactions.length > 0 ? (
               <tr className={`${styles.row} ${styles.totalRow}`} data-testid="transactions-total-row">
                 <td
@@ -709,29 +692,22 @@
                     <td
                       key={`total-${column.id}`}
                       className={`${styles.cell} ${alignClass} ${styles.totalCell}`}
->>>>>>> 7fe9746f
                       style={{
                         minWidth: `${Math.max(definition?.minWidth ?? 120, column.width)}px`,
                         width: `${column.width}px`,
                       }}
                     >
-<<<<<<< HEAD
                       <div className={styles.cellText}>
                         {formatter ? formatter(selectionSummary) : '—'}
                       </div>
-=======
                       <div className={styles.cellText}>{content}</div>
->>>>>>> 7fe9746f
                     </td>
                   );
                 })}
                 <td
-<<<<<<< HEAD
                   className={`${styles.cell} ${styles.actionsCell} ${styles.stickyRight} ${styles.stickyRightEdge} ${styles.totalCell}`}
-=======
                   className={`${styles.cell} ${styles.actionsCell} ${styles.stickyRight} ${styles.stickyRightEdge} ${styles.totalLabelCell}`}
                   aria-hidden
->>>>>>> 7fe9746f
                 />
               </tr>
             ) : null}
