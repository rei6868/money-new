--- conflicted
+++ resolved
@@ -82,15 +82,10 @@
 
   const handleConfirmClear = () => {
     setIsConfirmingClear(false);
-<<<<<<< HEAD
-    onClearQuery();
-    focusSearchInput();
-=======
     onClearSearch();
     requestAnimationFrame(() => {
       searchInputRef.current?.focus();
     });
->>>>>>> 41d1b673
   };
 
   const handleCancelClear = () => {
@@ -106,15 +101,10 @@
             ref={searchInputRef}
             type="search"
             placeholder="Search all transactions"
-<<<<<<< HEAD
-            value={query}
-            onChange={(event) => onQueryChange(event.target.value)}
-=======
             value={searchValue}
             onChange={(event) => onSearchChange(event.target.value)}
             onFocus={handleFocus}
             onBlur={() => setIsSearchFocused(false)}
->>>>>>> 41d1b673
             onKeyDown={handleSearchKeyDown}
             className={styles.searchInput}
             data-testid="transactions-search-input"
@@ -150,8 +140,6 @@
             </span>
           </div>
         </div>
-<<<<<<< HEAD
-=======
         <button
           type="button"
           className={styles.searchSubmitButton}
@@ -173,7 +161,6 @@
             <FiRotateCcw aria-hidden />
           </button>
         ) : null}
->>>>>>> 41d1b673
       </div>
 
       <div className={styles.actionsGroup}>
