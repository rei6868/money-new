import { useEffect, useRef, useState } from 'react';
import {
  FiPlus,
  FiRotateCcw,
  FiSearch,
  FiSettings,
  FiSliders,
  FiX,
} from 'react-icons/fi';

import styles from '../../styles/TransactionsHistory.module.css';
import { formatAmountWithTrailing } from '../../lib/numberFormat';

export function TransactionsToolbar({
  searchValue,
  onSearchChange,
  onSubmitSearch,
  onClearSearch,
  previousQuery,
  onRestoreQuery,
  onFilterClick,
  filterCount,
  onAddTransaction,
  onCustomizeColumns,
<<<<<<< HEAD
  selectedCount = 0,
  selectionSummary = { amount: 0, finalPrice: 0, totalBack: 0 },
=======
  selectionSummary,
>>>>>>> c4c2bf07
  onDeselectAll,
  onToggleShowSelected,
  isShowingSelectedOnly,
}) {
<<<<<<< HEAD
  const hasQuery = Boolean(searchValue?.trim());
=======
  const hasQuery = Boolean(searchValue);
>>>>>>> c4c2bf07
  const canRestore = Boolean(previousQuery);
  const hasFilters = filterCount > 0;
  const searchInputRef = useRef(null);
  const [isConfirmingClear, setIsConfirmingClear] = useState(false);
  const [draftQuery, setDraftQuery] = useState(query);
  const hasQuery = Boolean(draftQuery);

  const showClearButton = hasQuery;
  const showRestoreButton = canRestore && !hasQuery;

  const focusSearchInput = () => {
    requestAnimationFrame(() => {
      searchInputRef.current?.focus();
    });
  };

  const handleClearMouseDown = (event) => {
    event.preventDefault();
  };

  const handleClearClick = () => {
    if (!hasQuery) {
      return;
    }
    setIsConfirmingClear(true);
  };

  const handleSearchKeyDown = (event) => {
    if (event.key === 'Enter') {
      event.preventDefault();
<<<<<<< HEAD
      onSubmitSearch?.();
=======
      onQueryChange(draftQuery.trim());
      onSubmitSearch();
      return;
>>>>>>> c4c2bf07
    }
    if (event.key === 'Escape' && hasQuery) {
      event.preventDefault();
      setIsConfirmingClear(true);
    }
  };

<<<<<<< HEAD
=======
  const handleSubmitSearch = () => {
    onQueryChange(draftQuery.trim());
    requestAnimationFrame(() => {
      searchInputRef.current?.focus();
    });
>>>>>>> c4c2bf07
  const handleRestoreClick = () => {
    if (!previousQuery) {
      return;
    }
<<<<<<< HEAD
    onRestoreQuery?.(previousQuery);
=======
    onRestoreQuery(previousQuery);
>>>>>>> c4c2bf07
    focusSearchInput();
  };

  useEffect(() => {
    if (!isConfirmingClear) {
      return undefined;
    }

    const handleKey = (event) => {
      if (event.key === 'Escape') {
        event.preventDefault();
        setIsConfirmingClear(false);
        focusSearchInput();
      }
    };

    window.addEventListener('keydown', handleKey);
    return () => {
      window.removeEventListener('keydown', handleKey);
    };
  }, [isConfirmingClear]);

  const handleConfirmClear = () => {
    setIsConfirmingClear(false);
<<<<<<< HEAD
    onClearSearch?.();
    focusSearchInput();
=======
    onClearQuery();
    setDraftQuery('');
    onClearSearch();
    requestAnimationFrame(() => {
      searchInputRef.current?.focus();
    });
>>>>>>> c4c2bf07
  };

  const handleCancelClear = () => {
    setIsConfirmingClear(false);
    focusSearchInput();
<<<<<<< HEAD
  };

  const handleToggleSelected = () => {
    if (selectedCount === 0) {
      return;
    }
    onToggleShowSelected?.();
=======
>>>>>>> c4c2bf07
  };

  useEffect(() => {
    setDraftQuery(query);
  }, [query]);

  return (
    <section className={styles.toolbarCard} aria-label="Transactions controls">
      <div className={styles.toolbarLeft}>
        <div className={styles.searchGroup} data-testid="transactions-search-group">
          <input
            ref={searchInputRef}
            type="search"
            placeholder="Search all transactions"
<<<<<<< HEAD
            value={searchValue}
            onChange={(event) => onSearchChange?.(event.target.value)}
=======
            value={draftQuery}
            onChange={(event) => setDraftQuery(event.target.value)}
            value={searchValue}
            onChange={(event) => onSearchChange(event.target.value)}
            onFocus={handleFocus}
            onBlur={() => setIsSearchFocused(false)}
>>>>>>> c4c2bf07
            onKeyDown={handleSearchKeyDown}
            className={styles.searchInput}
            data-testid="transactions-search-input"
            aria-label="Search transactions"
          />
<<<<<<< HEAD
          <div className={styles.searchTrailingIcons}>
            {showRestoreButton ? (
              <button
                type="button"
                className={`${styles.searchIconButton} ${styles.searchRestoreButton}`}
                onClick={handleRestoreClick}
                data-testid="transactions-search-restore"
                aria-label={`Restore search ${previousQuery}`}
                title={`Restore “${previousQuery}”`}
              >
                <FiRotateCcw aria-hidden />
              </button>
            ) : null}
            {showClearButton ? (
              <button
                type="button"
                className={`${styles.searchIconButton} ${styles.searchClearButton}`}
                onMouseDown={handleClearMouseDown}
                onClick={handleClearClick}
                data-testid="transactions-search-clear"
                aria-label="Clear search"
              >
                <FiX aria-hidden />
              </button>
            ) : null}
            <span className={`${styles.searchIconButton} ${styles.searchStaticIcon}`} aria-hidden>
              <FiSearch />
            </span>
          </div>
        </div>

        <button
          type="button"
          className={styles.searchSubmitButton}
          onClick={onSubmitSearch}
          data-testid="transactions-search-submit"
        >
          Search
        </button>

        {selectedCount > 0 ? (
          <div className={styles.selectionQuickActions} data-testid="transactions-selection-inline">
            <span className={styles.selectionQuickSummary}>
              {selectedCount} selected · Amount {formatAmountWithTrailing(selectionSummary.amount)}
            </span>
=======
          <button
            type="button"
            className={styles.searchSubmitButton}
            onClick={handleSubmitSearch}
            data-testid="transactions-search-submit"
            aria-label="Apply search"
          >
            <FiSearch aria-hidden />
          </button>
          {showClearButton ? (
>>>>>>> c4c2bf07
            <button
              type="button"
              className={styles.secondaryButton}
              onClick={onDeselectAll}
              data-testid="transactions-quick-deselect"
            >
              De-select
            </button>
<<<<<<< HEAD
            <button
              type="button"
              className={styles.secondaryButton}
              onClick={handleToggleSelected}
              data-testid="transactions-quick-toggle"
            >
              {isShowingSelectedOnly ? 'Show all rows' : 'Show selected rows'}
            </button>
          </div>
=======
          ) : null}
          <div className={styles.searchTrailingIcons}>
            {showRestoreButton ? (
              <button
                type="button"
                className={`${styles.searchIconButton} ${styles.searchRestoreButton}`}
                onClick={handleRestoreClick}
                data-testid="transactions-search-restore"
                aria-label={`Restore search ${previousQuery}`}
                title={`Restore “${previousQuery}”`}
              >
                <FiRotateCcw aria-hidden />
              </button>
            ) : null}
            {showClearButton ? (
              <button
                type="button"
                className={`${styles.searchIconButton} ${styles.searchClearButton}`}
                onMouseDown={handleClearMouseDown}
                onClick={handleClearClick}
                data-testid="transactions-search-clear"
                aria-label="Clear search"
              >
                <FiX aria-hidden />
              </button>
            ) : null}
            <span className={`${styles.searchIconButton} ${styles.searchStaticIcon}`} aria-hidden>
              <FiSearch />
            </span>
          </div>
        </div>
        <button
          type="button"
          className={styles.searchSubmitButton}
          onClick={onSubmitSearch}
          data-testid="transactions-search-submit"
        >
          Search
        </button>

        {canRestore ? (
          <button
            type="button"
            className={styles.restoreIconButton}
            onClick={() => onRestoreQuery(previousQuery)}
            data-testid="transactions-search-restore"
            aria-label={`Restore search ${previousQuery}`}
            title={`Restore “${previousQuery}”`}
          >
            <FiRotateCcw aria-hidden />
          </button>
>>>>>>> c4c2bf07
        ) : null}

        {selectionSummary.count > 0 ? (
          <div className={styles.toolbarSelectionControls}>
            <button
              type="button"
              className={styles.secondaryButton}
              onClick={onDeselectAll}
              data-testid="transactions-selection-clear"
            >
              De-select
            </button>
            <button
              type="button"
              className={styles.primaryPillButton}
              onClick={onToggleShowSelected}
              data-testid="transactions-selection-toggle"
            >
              {isShowingSelectedOnly ? 'Show all rows' : 'Show selected rows'}
            </button>
          </div>
        ) : null}
      </div>

      <div className={styles.actionsGroup}>
        <button
          type="button"
          className={`${styles.filterButton} ${hasFilters ? styles.filterButtonActive : ''}`}
          onClick={onFilterClick}
          data-testid="transactions-filter-trigger"
          aria-label="Open filters"
        >
          <FiSliders aria-hidden />
          Filters
          {hasFilters ? <span className={styles.countBadge}>{filterCount}</span> : null}
        </button>

        <button
          type="button"
          className={styles.filterButton}
          onClick={onCustomizeColumns}
          data-testid="transactions-customize-columns-trigger"
          aria-label="Customize table columns"
        >
          <FiSettings aria-hidden />
          Customize columns
        </button>

        <button
          type="button"
          className={styles.primaryButton}
          onClick={onAddTransaction}
          data-testid="transactions-add-button"
        >
          <FiPlus aria-hidden />
          Add transaction
        </button>
      </div>

      {isConfirmingClear ? (
        <div className={styles.confirmOverlay} role="dialog" aria-modal="true">
          <div className={styles.confirmDialog}>
            <p className={styles.confirmMessage}>Clear the current search text?</p>
            <div className={styles.confirmActions}>
              <button
                type="button"
                className={styles.secondaryButton}
                onClick={handleCancelClear}
                data-testid="transactions-search-cancel-clear"
              >
                Cancel
              </button>
              <button
                type="button"
                className={styles.primaryButton}
                onClick={handleConfirmClear}
                data-testid="transactions-search-confirm-clear"
              >
                Clear search
              </button>
            </div>
          </div>
        </div>
      ) : null}
    </section>
  );
}<|MERGE_RESOLUTION|>--- conflicted
+++ resolved
@@ -22,21 +22,12 @@
   filterCount,
   onAddTransaction,
   onCustomizeColumns,
-<<<<<<< HEAD
-  selectedCount = 0,
-  selectionSummary = { amount: 0, finalPrice: 0, totalBack: 0 },
-=======
   selectionSummary,
->>>>>>> c4c2bf07
   onDeselectAll,
   onToggleShowSelected,
   isShowingSelectedOnly,
 }) {
-<<<<<<< HEAD
-  const hasQuery = Boolean(searchValue?.trim());
-=======
   const hasQuery = Boolean(searchValue);
->>>>>>> c4c2bf07
   const canRestore = Boolean(previousQuery);
   const hasFilters = filterCount > 0;
   const searchInputRef = useRef(null);
@@ -67,13 +58,9 @@
   const handleSearchKeyDown = (event) => {
     if (event.key === 'Enter') {
       event.preventDefault();
-<<<<<<< HEAD
-      onSubmitSearch?.();
-=======
       onQueryChange(draftQuery.trim());
       onSubmitSearch();
       return;
->>>>>>> c4c2bf07
     }
     if (event.key === 'Escape' && hasQuery) {
       event.preventDefault();
@@ -81,23 +68,16 @@
     }
   };
 
-<<<<<<< HEAD
-=======
   const handleSubmitSearch = () => {
     onQueryChange(draftQuery.trim());
     requestAnimationFrame(() => {
       searchInputRef.current?.focus();
     });
->>>>>>> c4c2bf07
   const handleRestoreClick = () => {
     if (!previousQuery) {
       return;
     }
-<<<<<<< HEAD
-    onRestoreQuery?.(previousQuery);
-=======
     onRestoreQuery(previousQuery);
->>>>>>> c4c2bf07
     focusSearchInput();
   };
 
@@ -122,32 +102,17 @@
 
   const handleConfirmClear = () => {
     setIsConfirmingClear(false);
-<<<<<<< HEAD
-    onClearSearch?.();
-    focusSearchInput();
-=======
     onClearQuery();
     setDraftQuery('');
     onClearSearch();
     requestAnimationFrame(() => {
       searchInputRef.current?.focus();
     });
->>>>>>> c4c2bf07
   };
 
   const handleCancelClear = () => {
     setIsConfirmingClear(false);
     focusSearchInput();
-<<<<<<< HEAD
-  };
-
-  const handleToggleSelected = () => {
-    if (selectedCount === 0) {
-      return;
-    }
-    onToggleShowSelected?.();
-=======
->>>>>>> c4c2bf07
   };
 
   useEffect(() => {
@@ -162,69 +127,17 @@
             ref={searchInputRef}
             type="search"
             placeholder="Search all transactions"
-<<<<<<< HEAD
-            value={searchValue}
-            onChange={(event) => onSearchChange?.(event.target.value)}
-=======
             value={draftQuery}
             onChange={(event) => setDraftQuery(event.target.value)}
             value={searchValue}
             onChange={(event) => onSearchChange(event.target.value)}
             onFocus={handleFocus}
             onBlur={() => setIsSearchFocused(false)}
->>>>>>> c4c2bf07
             onKeyDown={handleSearchKeyDown}
             className={styles.searchInput}
             data-testid="transactions-search-input"
             aria-label="Search transactions"
           />
-<<<<<<< HEAD
-          <div className={styles.searchTrailingIcons}>
-            {showRestoreButton ? (
-              <button
-                type="button"
-                className={`${styles.searchIconButton} ${styles.searchRestoreButton}`}
-                onClick={handleRestoreClick}
-                data-testid="transactions-search-restore"
-                aria-label={`Restore search ${previousQuery}`}
-                title={`Restore “${previousQuery}”`}
-              >
-                <FiRotateCcw aria-hidden />
-              </button>
-            ) : null}
-            {showClearButton ? (
-              <button
-                type="button"
-                className={`${styles.searchIconButton} ${styles.searchClearButton}`}
-                onMouseDown={handleClearMouseDown}
-                onClick={handleClearClick}
-                data-testid="transactions-search-clear"
-                aria-label="Clear search"
-              >
-                <FiX aria-hidden />
-              </button>
-            ) : null}
-            <span className={`${styles.searchIconButton} ${styles.searchStaticIcon}`} aria-hidden>
-              <FiSearch />
-            </span>
-          </div>
-        </div>
-
-        <button
-          type="button"
-          className={styles.searchSubmitButton}
-          onClick={onSubmitSearch}
-          data-testid="transactions-search-submit"
-        >
-          Search
-        </button>
-
-        {selectedCount > 0 ? (
-          <div className={styles.selectionQuickActions} data-testid="transactions-selection-inline">
-            <span className={styles.selectionQuickSummary}>
-              {selectedCount} selected · Amount {formatAmountWithTrailing(selectionSummary.amount)}
-            </span>
-=======
           <button
             type="button"
             className={styles.searchSubmitButton}
@@ -235,7 +148,6 @@
             <FiSearch aria-hidden />
           </button>
           {showClearButton ? (
->>>>>>> c4c2bf07
             <button
               type="button"
               className={styles.secondaryButton}
@@ -244,17 +156,6 @@
             >
               De-select
             </button>
-<<<<<<< HEAD
-            <button
-              type="button"
-              className={styles.secondaryButton}
-              onClick={handleToggleSelected}
-              data-testid="transactions-quick-toggle"
-            >
-              {isShowingSelectedOnly ? 'Show all rows' : 'Show selected rows'}
-            </button>
-          </div>
-=======
           ) : null}
           <div className={styles.searchTrailingIcons}>
             {showRestoreButton ? (
@@ -306,7 +207,6 @@
           >
             <FiRotateCcw aria-hidden />
           </button>
->>>>>>> c4c2bf07
         ) : null}
 
         {selectionSummary.count > 0 ? (
