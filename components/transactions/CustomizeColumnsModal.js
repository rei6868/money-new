import { useEffect, useMemo, useRef, useState } from 'react';
<<<<<<< HEAD
import { FiMove, FiRotateCcw, FiX } from 'react-icons/fi';
=======
import { FiMove, FiRotateCcw, FiSearch, FiX } from 'react-icons/fi';
>>>>>>> 7fe9746f

import styles from '../../styles/TransactionsHistory.module.css';

export function CustomizeColumnsModal({
  isOpen,
  columns,
  onClose,
  onApply,
  onReset,
  columnDefinitions = [],
}) {
  const [draftColumns, setDraftColumns] = useState(columns);
<<<<<<< HEAD
  const [draggingId, setDraggingId] = useState(null);
  const itemRefs = useRef(new Map());
=======
  const [columnQuery, setColumnQuery] = useState('');
  const dragItemIdRef = useRef(null);
>>>>>>> 7fe9746f

  useEffect(() => {
    if (isOpen) {
      setDraftColumns(columns);
<<<<<<< HEAD
      setDraggingId(null);
=======
      setColumnQuery('');
>>>>>>> 7fe9746f
    }
  }, [isOpen, columns]);

  const definitionMap = useMemo(
    () => new Map(columnDefinitions.map((definition) => [definition.id, definition])),
    [columnDefinitions],
  );

  useEffect(() => {
    if (!isOpen) {
      return undefined;
    }

    const handleKeyDown = (event) => {
      if (event.key === 'Escape') {
        event.preventDefault();
        onClose();
      }
    };

    window.addEventListener('keydown', handleKeyDown);
    return () => {
      window.removeEventListener('keydown', handleKeyDown);
    };
  }, [isOpen, onClose]);

  const filteredColumns = useMemo(() => {
    const lowered = columnQuery.trim().toLowerCase();
    if (!lowered) {
      return draftColumns;
    }

    return draftColumns.filter((column) => {
      const definition = definitionMap.get(column.id);
      const label = definition?.label ?? column.id;
      return label.toLowerCase().includes(lowered);
    });
  }, [columnQuery, draftColumns, definitionMap]);

  if (!isOpen) {
    return null;
  }

  const handleToggleVisible = (columnId) => (event) => {
    const { checked } = event.target;
    setDraftColumns((prev) =>
      prev.map((column) =>
        column.id === columnId ? { ...column, visible: checked } : column,
      ),
    );
  };

  const handleWidthChange = (columnId) => (event) => {
    const nextWidth = Number(event.target.value);
    setDraftColumns((prev) =>
      prev.map((column) =>
        column.id === columnId && !Number.isNaN(nextWidth)
          ? { ...column, width: nextWidth }
          : column,
      ),
    );
  };

<<<<<<< HEAD
  const measurePositions = (columnsList) => {
    const positions = new Map();
    columnsList.forEach((column) => {
      const node = itemRefs.current.get(column.id);
      if (node) {
        positions.set(column.id, node.getBoundingClientRect());
      }
    });
    return positions;
  };

  const animateToPositions = (previousPositions, columnsList) => {
    columnsList.forEach((column) => {
      const element = itemRefs.current.get(column.id);
      const previous = previousPositions.get(column.id);
      if (!element || !previous) {
        return;
      }

      const nextRect = element.getBoundingClientRect();
      const deltaX = previous.left - nextRect.left;
      const deltaY = previous.top - nextRect.top;
      if (deltaX === 0 && deltaY === 0) {
        return;
      }

      element.animate(
        [
          { transform: `translate(${deltaX}px, ${deltaY}px)` },
          { transform: 'translate(0, 0)' },
        ],
        {
          duration: 180,
          easing: 'ease-out',
        },
      );
    });
  };

  const updateColumnsWithAnimation = (updater) => {
    setDraftColumns((prev) => {
      const next = updater(prev);
      if (next === prev) {
        return prev;
      }

      const previousPositions = measurePositions(prev);
      requestAnimationFrame(() => {
        requestAnimationFrame(() => {
          animateToPositions(previousPositions, next);
        });
      });

      return next;
    });
  };

  const reorderById = (columnsList, fromId, toId) => {
    if (!fromId || !toId || fromId === toId) {
      return columnsList;
    }
    const fromIndex = columnsList.findIndex((column) => column.id === fromId);
    const toIndex = columnsList.findIndex((column) => column.id === toId);
    if (fromIndex === -1 || toIndex === -1 || fromIndex === toIndex) {
      return columnsList;
    }
    const next = [...columnsList];
    const [moved] = next.splice(fromIndex, 1);
    next.splice(toIndex, 0, moved);
    return next;
=======
  const handleFormatChange = (columnId) => (event) => {
    const { value } = event.target;
    setDraftColumns((prev) =>
      prev.map((column) => (column.id === columnId ? { ...column, format: value } : column)),
    );
>>>>>>> 7fe9746f
  };

  const handleDragStart = (columnId) => (event) => {
    event.dataTransfer.effectAllowed = 'move';
<<<<<<< HEAD
    event.dataTransfer.setData('text/plain', columnId);
    setDraggingId(columnId);
  };

  const handleDragEnd = () => {
    setDraggingId(null);
  };

  const handleDragOver = (columnId) => (event) => {
=======
    event.dataTransfer.setData('text/plain', String(columnId));
    dragItemIdRef.current = columnId;
  };

  const handleDragOver = (event) => {
>>>>>>> 7fe9746f
    event.preventDefault();
    event.dataTransfer.dropEffect = 'move';
    const fromId = event.dataTransfer.getData('text/plain') || draggingId;
    updateColumnsWithAnimation((prev) => reorderById(prev, fromId, columnId));
  };

<<<<<<< HEAD
  const handleDrop = (columnId) => (event) => {
    event.preventDefault();
    const fromId = event.dataTransfer.getData('text/plain');
    updateColumnsWithAnimation((prev) => reorderById(prev, fromId, columnId));
    setDraggingId(null);
  };

  const handleListDrop = (event) => {
    event.preventDefault();
    const fromId = event.dataTransfer.getData('text/plain');
    if (!fromId) {
      setDraggingId(null);
=======
  const reorderColumns = (sourceId, targetId) => {
    if (!sourceId || sourceId === targetId) {
>>>>>>> 7fe9746f
      return;
    }
    updateColumnsWithAnimation((prev) => {
      const fromIndex = prev.findIndex((column) => column.id === fromId);
      if (fromIndex === -1 || fromIndex === prev.length - 1) {
        return prev;
      }
      const next = [...prev];
      const fromIndex = next.findIndex((column) => column.id === sourceId);
      const toIndex = targetId
        ? next.findIndex((column) => column.id === targetId)
        : next.length;

      if (fromIndex === -1 || toIndex === -1 || fromIndex === toIndex) {
        return prev;
      }

      const [moved] = next.splice(fromIndex, 1);
<<<<<<< HEAD
      next.push(moved);
=======
      next.splice(toIndex, 0, moved);
>>>>>>> 7fe9746f
      return next;
    });
    setDraggingId(null);
  };

  const handleDrop = (targetId) => (event) => {
    handleDragOver(event);
    const sourceId = event.dataTransfer.getData('text/plain') || dragItemIdRef.current;
    reorderColumns(sourceId, targetId);
    dragItemIdRef.current = null;
  };

  const handleDropToEnd = (event) => {
    handleDragOver(event);
    const sourceId = event.dataTransfer.getData('text/plain') || dragItemIdRef.current;
    reorderColumns(sourceId, null);
    dragItemIdRef.current = null;
  };

  const handleApply = () => {
    onApply(
      draftColumns.map((column, order) => ({
        ...column,
        order,
      })),
    );
  };

  const handleReset = () => {
    onReset();
  };

  const handleOverlayClick = (event) => {
    if (event.target === event.currentTarget) {
      onClose();
    }
  };

  return (
    <div
      className={styles.columnsOverlay}
      role="presentation"
      onMouseDown={handleOverlayClick}
      data-testid="transactions-customize-columns"
    >
      <div
        className={styles.columnsPopover}
        role="dialog"
        aria-modal="true"
        aria-label="Customize columns"
        onMouseDown={(event) => event.stopPropagation()}
      >
        <div className={styles.columnsHeader}>
          <h2 className={styles.modalTitle}>Customize Columns</h2>
          <button
            type="button"
            className={styles.iconButton}
            onClick={onClose}
            aria-label="Close column customization"
            data-testid="transactions-customize-close"
          >
            <FiX aria-hidden />
          </button>
        </div>

        <p className={styles.modalDescription}>
          Drag to reorder, adjust width, and quickly filter the columns you need.
        </p>

<<<<<<< HEAD
          <ul
            className={styles.columnsList}
            onDragOver={(event) => event.preventDefault()}
            onDrop={handleListDrop}
          >
            {draftColumns.map((column) => {
=======
        <div className={styles.columnsSearchRow}>
          <div className={styles.columnsSearchField}>
            <FiSearch aria-hidden className={styles.columnsSearchIcon} />
            <input
              type="search"
              value={columnQuery}
              onChange={(event) => setColumnQuery(event.target.value)}
              placeholder="Search columns"
              className={styles.columnsSearchInput}
              aria-label="Search columns"
              data-testid="transactions-customize-search"
            />
          </div>
          <button
            type="button"
            className={styles.secondaryButton}
            onClick={handleReset}
            data-testid="transactions-customize-reset"
          >
            <FiRotateCcw aria-hidden /> Reset
          </button>
        </div>

        <div className={styles.columnsListWrap}>
          <ul className={styles.columnsList} onDragOver={handleDragOver} onDrop={handleDropToEnd}>
            {filteredColumns.map((column) => {
>>>>>>> 7fe9746f
              const definition = definitionMap.get(column.id);
              if (!definition) {
                return null;
              }

              const sliderMin = definition.minWidth ?? 120;
              const sliderMax = Math.max(
                definition.maxWidth ?? 640,
                definition.defaultWidth ?? sliderMin,
                column.width ?? sliderMin,
              );

              return (
                <li
                  key={column.id}
                  className={`${styles.columnRow} ${
                    draggingId === column.id ? styles.columnRowDragging : ''
                  }`}
                  draggable
                  onDragStart={handleDragStart(column.id)}
<<<<<<< HEAD
                  onDragOver={handleDragOver(column.id)}
                  onDrop={handleDrop(column.id)}
                  onDragEnd={handleDragEnd}
                  data-column-id={column.id}
                  ref={(node) => {
                    if (node) {
                      itemRefs.current.set(column.id, node);
                    } else {
                      itemRefs.current.delete(column.id);
                    }
                  }}
=======
                  onDragOver={handleDragOver}
                  onDrop={handleDrop(column.id)}
                  data-testid={`transactions-customize-row-${column.id}`}
>>>>>>> 7fe9746f
                >
                  <span className={styles.columnDragHandle} aria-hidden>
                    <FiMove />
                  </span>
                  <div className={styles.columnMainControls}>
                    <label className={styles.columnLabel} htmlFor={`column-visible-${column.id}`}>
                      <input
                        type="checkbox"
                        id={`column-visible-${column.id}`}
                        checked={column.visible}
                        onChange={handleToggleVisible(column.id)}
                        className={styles.columnCheckbox}
                        data-testid={`transactions-column-visible-${column.id}`}
                      />
                      <span>{definition.label}</span>
                    </label>

                    {definition.formatOptions ? (
                      <label
                        htmlFor={`column-format-${column.id}`}
                        className={styles.columnFormatGroup}
                      >
                        <span className={styles.columnFormatLabel}>Format</span>
                        <select
                          id={`column-format-${column.id}`}
                          value={column.format ?? definition.defaultFormat ?? ''}
                          onChange={handleFormatChange(column.id)}
                          className={styles.columnFormatSelect}
                          data-testid={`transactions-customize-format-${column.id}`}
                        >
                          {definition.formatOptions.map((option) => (
                            <option key={option} value={option}>
                              {option}
                            </option>
                          ))}
                        </select>
                      </label>
                    ) : null}
                  </div>
                  <div className={styles.columnWidthGroup}>
                    <span className={styles.columnWidthValue}>{column.width}px</span>
                    <input
                      id={`column-width-${column.id}`}
                      type="range"
                      min={sliderMin}
                      max={sliderMax}
                      step={4}
                      value={column.width}
                      onChange={handleWidthChange(column.id)}
                      className={styles.columnWidthSlider}
                      aria-label={`Adjust width for ${definition.label}`}
                      data-testid={`transactions-customize-width-${column.id}`}
                    />
                  </div>
                </li>
              );
            })}
          </ul>
        </div>

        <div className={styles.columnsFooter}>
          <button
            type="button"
            className={styles.modalApply}
            onClick={handleApply}
            data-testid="transactions-customize-apply"
          >
            Apply changes
          </button>
        </div>
      </div>
    </div>
  );
}<|MERGE_RESOLUTION|>--- conflicted
+++ resolved
@@ -1,9 +1,6 @@
 import { useEffect, useMemo, useRef, useState } from 'react';
-<<<<<<< HEAD
 import { FiMove, FiRotateCcw, FiX } from 'react-icons/fi';
-=======
 import { FiMove, FiRotateCcw, FiSearch, FiX } from 'react-icons/fi';
->>>>>>> 7fe9746f
 
 import styles from '../../styles/TransactionsHistory.module.css';
 
@@ -16,22 +13,16 @@
   columnDefinitions = [],
 }) {
   const [draftColumns, setDraftColumns] = useState(columns);
-<<<<<<< HEAD
   const [draggingId, setDraggingId] = useState(null);
   const itemRefs = useRef(new Map());
-=======
   const [columnQuery, setColumnQuery] = useState('');
   const dragItemIdRef = useRef(null);
->>>>>>> 7fe9746f
 
   useEffect(() => {
     if (isOpen) {
       setDraftColumns(columns);
-<<<<<<< HEAD
       setDraggingId(null);
-=======
       setColumnQuery('');
->>>>>>> 7fe9746f
     }
   }, [isOpen, columns]);
 
@@ -95,7 +86,6 @@
     );
   };
 
-<<<<<<< HEAD
   const measurePositions = (columnsList) => {
     const positions = new Map();
     columnsList.forEach((column) => {
@@ -166,18 +156,15 @@
     const [moved] = next.splice(fromIndex, 1);
     next.splice(toIndex, 0, moved);
     return next;
-=======
   const handleFormatChange = (columnId) => (event) => {
     const { value } = event.target;
     setDraftColumns((prev) =>
       prev.map((column) => (column.id === columnId ? { ...column, format: value } : column)),
     );
->>>>>>> 7fe9746f
   };
 
   const handleDragStart = (columnId) => (event) => {
     event.dataTransfer.effectAllowed = 'move';
-<<<<<<< HEAD
     event.dataTransfer.setData('text/plain', columnId);
     setDraggingId(columnId);
   };
@@ -187,20 +174,17 @@
   };
 
   const handleDragOver = (columnId) => (event) => {
-=======
     event.dataTransfer.setData('text/plain', String(columnId));
     dragItemIdRef.current = columnId;
   };
 
   const handleDragOver = (event) => {
->>>>>>> 7fe9746f
     event.preventDefault();
     event.dataTransfer.dropEffect = 'move';
     const fromId = event.dataTransfer.getData('text/plain') || draggingId;
     updateColumnsWithAnimation((prev) => reorderById(prev, fromId, columnId));
   };
 
-<<<<<<< HEAD
   const handleDrop = (columnId) => (event) => {
     event.preventDefault();
     const fromId = event.dataTransfer.getData('text/plain');
@@ -213,10 +197,8 @@
     const fromId = event.dataTransfer.getData('text/plain');
     if (!fromId) {
       setDraggingId(null);
-=======
   const reorderColumns = (sourceId, targetId) => {
     if (!sourceId || sourceId === targetId) {
->>>>>>> 7fe9746f
       return;
     }
     updateColumnsWithAnimation((prev) => {
@@ -235,11 +217,8 @@
       }
 
       const [moved] = next.splice(fromIndex, 1);
-<<<<<<< HEAD
       next.push(moved);
-=======
       next.splice(toIndex, 0, moved);
->>>>>>> 7fe9746f
       return next;
     });
     setDraggingId(null);
@@ -309,14 +288,12 @@
           Drag to reorder, adjust width, and quickly filter the columns you need.
         </p>
 
-<<<<<<< HEAD
           <ul
             className={styles.columnsList}
             onDragOver={(event) => event.preventDefault()}
             onDrop={handleListDrop}
           >
             {draftColumns.map((column) => {
-=======
         <div className={styles.columnsSearchRow}>
           <div className={styles.columnsSearchField}>
             <FiSearch aria-hidden className={styles.columnsSearchIcon} />
@@ -343,7 +320,6 @@
         <div className={styles.columnsListWrap}>
           <ul className={styles.columnsList} onDragOver={handleDragOver} onDrop={handleDropToEnd}>
             {filteredColumns.map((column) => {
->>>>>>> 7fe9746f
               const definition = definitionMap.get(column.id);
               if (!definition) {
                 return null;
@@ -364,7 +340,6 @@
                   }`}
                   draggable
                   onDragStart={handleDragStart(column.id)}
-<<<<<<< HEAD
                   onDragOver={handleDragOver(column.id)}
                   onDrop={handleDrop(column.id)}
                   onDragEnd={handleDragEnd}
@@ -376,11 +351,9 @@
                       itemRefs.current.delete(column.id);
                     }
                   }}
-=======
                   onDragOver={handleDragOver}
                   onDrop={handleDrop(column.id)}
                   data-testid={`transactions-customize-row-${column.id}`}
->>>>>>> 7fe9746f
                 >
                   <span className={styles.columnDragHandle} aria-hidden>
                     <FiMove />
