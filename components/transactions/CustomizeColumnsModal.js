--- conflicted
+++ resolved
@@ -1,8 +1,4 @@
-<<<<<<< HEAD
-import { useEffect, useMemo, useState } from 'react';
-=======
 import { useEffect, useMemo, useRef, useState } from 'react';
->>>>>>> 4ce04b43
 import { FiMove, FiRotateCcw, FiSearch, FiX } from 'react-icons/fi';
 
 import styles from '../../styles/TransactionsHistory.module.css';
@@ -17,13 +13,10 @@
 }) {
   const [draftColumns, setDraftColumns] = useState(columns);
   const [columnQuery, setColumnQuery] = useState('');
-<<<<<<< HEAD
-=======
   const dragItemIdRef = useRef(null);
   const [dragState, setDragState] = useState({ draggingId: null, overId: null, placement: 'after' });
   const itemRefs = useRef(new Map());
   const [dragState, setDragState] = useState({ draggingId: null, overId: null });
->>>>>>> 4ce04b43
 
   useEffect(() => {
     if (isOpen) {
@@ -71,23 +64,6 @@
     );
   };
 
-<<<<<<< HEAD
-  const moveColumn = (columnId, direction) => {
-    setDraftColumns((prev) => {
-      const index = prev.findIndex((column) => column.id === columnId);
-      if (index === -1) {
-        return prev;
-      }
-      const targetIndex = index + direction;
-      if (targetIndex < 0 || targetIndex >= prev.length) {
-        return prev;
-      }
-      const next = [...prev];
-      const [moved] = next.splice(index, 1);
-      next.splice(targetIndex, 0, moved);
-      return next.map((column, order) => ({ ...column, order }));
-    });
-=======
   const handleFormatChange = (columnId) => (event) => {
     const { value } = event.target;
     setDraftColumns((prev) =>
@@ -272,7 +248,6 @@
     setDraftColumns((prev) => moveColumn(prev, sourceId, null, 'after'));
     updateColumnsWithAnimation((prev) => moveColumn(prev, sourceId, null));
     handleDragEnd();
->>>>>>> 4ce04b43
   };
 
   const handleApply = () => {
@@ -289,13 +264,10 @@
           </button>
         </div>
 
-<<<<<<< HEAD
-=======
         <p className={styles.modalDescription}>
           Drag to reorder, adjust width, and quickly filter the columns you need.
         </p>
 
->>>>>>> 4ce04b43
         <div className={styles.columnsSearchRow}>
           <div className={styles.columnsSearchField}>
             <FiSearch className={styles.columnsSearchIcon} aria-hidden />
@@ -313,18 +285,6 @@
         </div>
 
         <div className={styles.columnsListWrap}>
-<<<<<<< HEAD
-          <ul className={styles.columnsList}>
-            {filteredColumns.map((column, index) => {
-              const definition = definitionMap.get(column.id) ?? {};
-              const label = definition.label ?? column.id;
-              const minWidth = definition.minWidth ?? 80;
-              return (
-                <li key={column.id} className={styles.columnRow}>
-                  <span className={styles.columnDragHandle}>
-                    <FiMove aria-hidden />
-                  </span>
-=======
           <ul
             className={styles.columnsList}
             data-drop-tail={
@@ -410,7 +370,6 @@
                   >
                     <FiMove aria-hidden />
                   </button>
->>>>>>> 4ce04b43
                   <div className={styles.columnMainControls}>
                     <label className={styles.columnLabel}>
                       <input
@@ -421,17 +380,6 @@
                       />
                       {label}
                     </label>
-<<<<<<< HEAD
-                    <div className={styles.columnFormatGroup}>
-                      <span className={styles.columnFormatLabel}>Width</span>
-                      <input
-                        type="number"
-                        min={minWidth}
-                        value={Math.round(column.width ?? minWidth)}
-                        onChange={(event) => handleWidthChange(column.id, event.target.value)}
-                      />
-                    </div>
-=======
 
                     {presetOptions.length > 0 ? (
                       <div className={styles.columnFormatGroup}>
@@ -476,7 +424,6 @@
                         ) : null}
                       </div>
                     ) : null}
->>>>>>> 4ce04b43
                   </div>
                   <div className={styles.columnWidthGroup}>
                     <span className={styles.columnWidthValue}>#{index + 1}</span>
