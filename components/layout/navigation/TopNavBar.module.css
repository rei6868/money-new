--- conflicted
+++ resolved
@@ -1,4 +1,3 @@
-<<<<<<< HEAD
 @value buttonSize: var(--mf-navigation-button-size, 34px);
 
 .navBar {
@@ -43,7 +42,6 @@
   composes: navLinkHidden from '../topbar/TopBar.module.css';
 }
 
-=======
 .wrapper {
   position: relative;
   display: flex;
@@ -77,8 +75,6 @@
   gap: 0.3rem;
   white-space: nowrap;
 }
-
->>>>>>> f580c482
 .navLink {
   composes: navLink from '../topbar/TopBar.module.css';
 }
@@ -87,10 +83,10 @@
   composes: navLinkActive from '../topbar/TopBar.module.css';
 }
 
-<<<<<<< HEAD
 .navActions {
   composes: actions from '../topbar/TopBar.module.css';
-=======
+}
+
 .navLinkHidden {
   display: none;
 }
@@ -101,7 +97,6 @@
   gap: 0.3rem;
   margin-left: auto;
   flex: 0 0 auto;
->>>>>>> f580c482
 }
 
 .iconButton {
@@ -117,7 +112,6 @@
   display: none;
 }
 
-<<<<<<< HEAD
 .moreMenu {
   composes: overflowDropdown from '../topbar/TopBar.module.css';
 }
@@ -137,9 +131,11 @@
 }
 
 .mobileMenuWrapper {
-=======
+  display: none;
+  align-items: center;
+}
+
 .mobileRow {
->>>>>>> f580c482
   display: none;
   align-items: center;
 }
@@ -148,7 +144,6 @@
   composes: mobileTrigger from '../topbar/TopBar.module.css';
 }
 
-<<<<<<< HEAD
 .mobileLabel {
   composes: mobileTriggerLabel from '../topbar/TopBar.module.css';
 }
@@ -161,7 +156,10 @@
   list-style: none;
   margin: 0;
   padding: 0;
-=======
+  display: grid;
+  gap: 0.3rem;
+}
+
 .mobileTriggerLabel {
   font-size: 0.95rem;
   letter-spacing: 0.01em;
@@ -193,12 +191,8 @@
   border: 1px solid rgba(148, 163, 184, 0.18);
   box-shadow: var(--mf-elevation-md);
   z-index: 1000;
->>>>>>> f580c482
-  display: grid;
-  gap: 0.3rem;
-}
-
-<<<<<<< HEAD
+}
+
 .mobileMenuList a {
   composes: dropdownLink from '../topbar/TopBar.module.css';
 }
@@ -213,7 +207,8 @@
 
 .visuallyHidden {
   composes: visuallyHidden from '../topbar/TopBar.module.css';
-=======
+}
+
 .dropdownLink {
   display: flex;
   align-items: center;
@@ -231,7 +226,6 @@
   background: rgba(148, 163, 184, 0.2);
   color: var(--mf-text-primary);
   outline: none;
->>>>>>> f580c482
 }
 
 .mobileDropdown {
@@ -257,32 +251,22 @@
     gap: 0.35rem;
   }
 
-<<<<<<< HEAD
   .brandLink {
     justify-self: flex-start;
     grid-column: 1;
   }
 
-  .mobileMenuWrapper {
-    display: inline-flex;
-    align-items: center;
-    width: 100%;
-    margin-left: 0;
-    min-width: 0;
-    grid-column: 2;
+  .linksContainer {
+    display: none;
+  }
+
+  .mobileRow {
+    display: flex;
   }
 
   .mobileTrigger {
     width: 100%;
     justify-content: space-between;
-  }
-=======
-  .linksContainer {
-    display: none;
-  }
-
-  .mobileRow {
-    display: flex;
   }
 
   .actions {
@@ -296,5 +280,4 @@
     width: 100%;
     justify-content: flex-end;
   }
->>>>>>> f580c482
 }