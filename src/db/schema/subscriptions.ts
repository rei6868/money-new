--- conflicted
+++ resolved
@@ -1,29 +1,28 @@
-// subscriptions.ts
 import { sql } from "drizzle-orm";
 import {
-  foreignKey,
   pgEnum,
   pgTable,
   text,
   timestamp,
-  uniqueIndex,
   varchar,
   numeric,
   date,
+  uniqueIndex,
   check,
+  foreignKey,
 } from "drizzle-orm/pg-core";
 
-<<<<<<< HEAD
-=======
+import { people } from "./people";
 import { accounts } from "./accounts";
->>>>>>> 3d96e898
-import { people } from "./people";
 
-/**
- * Enumerates supported billing cadences for subscriptions managed by the
- * platform. These values align with finance reporting requirements and are
- * intentionally extensible for future product offerings.
- */
+export const subscriptionTypeEnum = pgEnum("subscription_type", [
+  "youtube",
+  "icloud",
+  "spotify",
+  "netflix",
+  "other",
+]);
+
 export const subscriptionIntervalEnum = pgEnum("subscription_interval", [
   "weekly",
   "monthly",
@@ -32,214 +31,89 @@
   "custom",
 ]);
 
-/**
- * Lifecycle states for a subscription contract. Controls how billing jobs and
- * UI surfaces treat the record.
- */
 export const subscriptionStatusEnum = pgEnum("subscription_status", [
   "active",
   "paused",
-  "canceled",
+  "cancelled",
 ]);
 
-/**
- * Role of a subscription member in relation to the billing agreement. Owners
- * are responsible for payment, participants share the cost, and viewers are
- * informational-only (e.g. children in a family plan).
- */
 export const subscriptionMemberRoleEnum = pgEnum("subscription_member_role", [
   "owner",
+  "member",
   "participant",
   "viewer",
 ]);
 
-/**
- * Lifecycle of an individual subscription member. Keeps reconciliation logic
- * and reminders consistent for suspended vs. active participants.
- */
 export const subscriptionMemberStatusEnum = pgEnum("subscription_member_status", [
   "active",
+  "left",
   "inactive",
   "pending",
 ]);
 
-/**
- * Canonical subscription catalogue that powers recurring billing, reminders,
- * and budgeting analytics. Each column is documented so product and finance
- * stakeholders have a shared understanding of the persistence model.
- */
 export const subscriptions = pgTable(
   "subscriptions",
   {
-    /**
-     * Primary key for the subscription. Stored as a string to support UUIDs or
-     * external identifiers from billing providers.
-     */
     subscriptionId: varchar("subscription_id", { length: 36 }).primaryKey(),
-
-    /**
-     * Human-friendly label displayed across dashboards and reminders.
-     */
-    subscriptionName: varchar("subscription_name", { length: 160 }).notNull(),
-
-    /**
-     * Optional service provider label (e.g. Netflix, Figma) stored separately
-     * from subscriptionName so reporting can group by vendor.
-     */
+    name: varchar("name", { length: 180 }).notNull(),
     provider: varchar("provider", { length: 120 }),
-
-    /**
-     * Account responsible for paying the subscription. Required so ledger
-     * postings know which balance to debit.
-     */
+    type: subscriptionTypeEnum("type").notNull(),
+    pricePerMonth: numeric("price_per_month", { precision: 12, scale: 2 }).notNull(),
+    currencyCode: varchar("currency_code", { length: 10 }).default("USD"),
+    billingInterval: subscriptionIntervalEnum("billing_interval").notNull(),
+    nextBillingDate: date("next_billing_date"),
+    ownerId: varchar("owner_id", { length: 36 })
+      .notNull()
+      .references(() => people.personId, { onDelete: "restrict" }),
     billingAccountId: varchar("billing_account_id", { length: 36 })
       .notNull()
       .references(() => accounts.accountId, { onDelete: "restrict" }),
-
-    /**
-     * Person coordinating the subscription (e.g. household admin). Helps the
-     * operations team know who to contact when payments fail.
-     */
-    ownerId: varchar("owner_id", { length: 36 })
-      .notNull()
-      .references(() => people.personId, { onDelete: "restrict" }),
-
-    /**
-     * Recurring charge amount for the plan. Optional because some plans are
-     * variable or usage based.
-     */
-    amount: numeric("amount", { precision: 18, scale: 2 }),
-
-    /**
-     * ISO currency code for the billing amount.
-     */
-    currencyCode: varchar("currency_code", { length: 10 }).default("USD"),
-
-    /**
-     * Billing cadence that dictates scheduling for automation and reminders.
-     */
-    billingInterval: subscriptionIntervalEnum("billing_interval").notNull(),
-
-    /**
-     * Optional anchor date for the next billing cycle.
-     */
-    nextBillingDate: date("next_billing_date"),
-
-    /**
-     * Lifecycle status of the subscription.
-     */
     status: subscriptionStatusEnum("status").notNull().default("active"),
-
-    /**
-     * Free-form notes used by customer support or automation workflows.
-     */
+    imageUrl: text("img_url"),
     notes: text("notes"),
-
-    /**
-     * Record creation timestamp for auditing.
-     */
     createdAt: timestamp("created_at", { withTimezone: true }).defaultNow().notNull(),
-
-    /**
-     * Timestamp of the latest update.
-     */
     updatedAt: timestamp("updated_at", { withTimezone: true }).defaultNow().notNull(),
   },
   (table) => ({
     subscriptionNameAccountIdx: uniqueIndex("subscriptions_account_name_uidx").on(
       table.billingAccountId,
-      table.subscriptionName,
+      table.name
     ),
-  }),
+  })
 );
 
-/**
- * Join table representing people participating in a subscription along with
- * their cost-sharing responsibility.
- */
 export const subscriptionMembers = pgTable(
   "subscription_members",
   {
-    /**
-     * Primary key for the member entry.
-     */
     memberId: varchar("member_id", { length: 36 }).primaryKey(),
-
-    /**
-     * References the subscription this member belongs to.
-     */
     subscriptionId: varchar("subscription_id", { length: 36 })
       .notNull()
       .references(() => subscriptions.subscriptionId, { onDelete: "cascade" }),
-
-    /**
-     * Person participating in the subscription.
-     */
     personId: varchar("person_id", { length: 36 })
       .notNull()
       .references(() => people.personId, { onDelete: "cascade" }),
-
-    /**
-     * Optional account used when this participant reimburses the owner.
-     */
     reimbursementAccountId: varchar("reimbursement_account_id", { length: 36 }).references(
       () => accounts.accountId,
-      { onDelete: "set null" },
+      { onDelete: "set null" }
     ),
-
-    /**
-     * Share of the subscription cost assigned to the member. Stored as a
-     * decimal where 0.5 = 50%.
-     */
-    responsibilityShare: numeric("responsibility_share", { precision: 5, scale: 4 }),
-
-    /**
-     * Role of the member in the subscription contract.
-     */
     role: subscriptionMemberRoleEnum("role").notNull().default("participant"),
-
-    /**
-     * Lifecycle state for the membership record.
-     */
+    joinDate: date("join_date").notNull(),
+    leaveDate: date("leave_date"),
+    shareRatio: numeric("share_ratio", { precision: 5, scale: 4 }),
     status: subscriptionMemberStatusEnum("status").notNull().default("active"),
-
-    /**
-     * Optional free-form notes per participant.
-     */
     notes: text("notes"),
-
-    /**
-     * Creation timestamp.
-     */
     createdAt: timestamp("created_at", { withTimezone: true }).defaultNow().notNull(),
-
-    /**
-     * Update timestamp.
-     */
     updatedAt: timestamp("updated_at", { withTimezone: true }).defaultNow().notNull(),
   },
   (table) => ({
-<<<<<<< HEAD
-    /**
-     * Ensures a person cannot be enrolled twice in the same subscription.
-     */
     subscriptionMemberUnique: uniqueIndex("subscription_members_subscription_person_idx").on(
       table.subscriptionId,
-      table.personId,
+      table.personId
     ),
-    /**
-     * Validates percentage-based allocations remain within the expected bounds.
-     */
     shareRatioBounds: check(
       "subscription_members_share_ratio_check",
-      sql`share_ratio IS NULL OR (share_ratio >= 0 AND share_ratio <= 1)`,
-=======
-    subscriptionPersonIdx: uniqueIndex("subscription_members_subscription_person_uidx").on(
-      table.subscriptionId,
-      table.personId,
+      sql`share_ratio IS NULL OR (share_ratio >= 0 AND share_ratio <= 1)`
     ),
-
-    // Keep explicit FKs for clarity & migration safety.
     subscriptionFk: foreignKey({
       columns: [table.subscriptionId],
       foreignColumns: [subscriptions.subscriptionId],
@@ -261,18 +135,10 @@
     })
       .onDelete("set null")
       .onUpdate("cascade"),
-
-    // Adapted from the other branch: keep bounds validation for share %
-    responsibilityShareBounds: check(
-      "subscription_members_responsibility_share_check",
-      sql`responsibility_share IS NULL OR (responsibility_share >= 0 AND responsibility_share <= 1)`,
->>>>>>> 3d96e898
-    ),
-  }),
+  })
 );
 
 export type Subscription = typeof subscriptions.$inferSelect;
 export type NewSubscription = typeof subscriptions.$inferInsert;
-
 export type SubscriptionMember = typeof subscriptionMembers.$inferSelect;
 export type NewSubscriptionMember = typeof subscriptionMembers.$inferInsert;